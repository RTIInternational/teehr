# Changelog

All notable changes to this project will be documented in this file.

The format is based on [Keep a Changelog](https://keepachangelog.com/en/1.0.0/),
and this project adheres to [Semantic Versioning](https://semver.org/spec/v2.0.0.html).

<<<<<<< HEAD
## [0.3.4] - 2023-12-18

### Added
* Adds the `read_only` argument to the `query` method in the TEEHRDatasetDB class with default values
specified in the query methods.

### Changed
* Establishes a read-only database connection as a class variable to the TEEHRDatasetAPI class so it can
be re-used for each class instance.

=======
## [0.3.3] - 2023-12-13

### Added
* Adds `get_joined_timeseries` method to TEEHR Dataset classes.

### Changed
* Updated validation fields in the `TimeSeriesQuery` pydantic model to accept only selected fields
rather than existing database fields.
* Updated function argument typing in `queries/utils.py` to be more explicit
>>>>>>> afcd7629

## [0.3.2] - 2023-12-12

### Added
* None

### Changed
* Fixed the `bias` metric so that it is `sum(secondary_value - primary_value)/count(*)` instead of
  `sum(primary_value - secondary_value)/count(*)` which resulted in the wrong sign.
* Changed `primary_max_value_time`, `secondary_max_value_time` and `max_value_timedelta`
  queries to use built-in functions instead of CTEs.  This improves speed significantly.
* Fixed bug in queries when filtering by `configuration`, `measurement_unit` and `variable.`
* Refactored `join_attributes` in `TEEHRDatasetDB` to better handle attributes with no units.
* Refactored `create_join_and_save_timeseries_query queries` so that the de-duplication
CTE is after the intial join CTE for improved performance.
* Changes default list of `order_by` variables in `insert_joined_timeseries` to improve
query performance


## [0.3.1] - 2023-12-08

### Added
* Adds a boolean flag to parquet-based metric query control whether or not to de-duplicate.
* Adds a test primary timeseries file including duplicate values for testing.

### Changed
* Refactored parquet-based `get_metrics` and `get_joined_timeseries` queries to that so that the de-duplication
CTE is after the intial join CTE for improved performance.


## [0.3.0] - 2023-12-08

### Added
* Adds a dataclass and database that allows preprocessing of joined timeseries and attributes as well as the addition of user defined functions.
* Adds an initial web service API that serves out `timeseries` and `metrics` along with some other supporting data.
* Adds an initial interactive web application using the web service API.

### Changed
* Switches to poetry to manage Python venv
* Upgrades to Pydantic 2+
* Upgrades to Pangeo image `pangeo/pangeo-notebook:2023.09.11`


## [0.2.9] - 2023-12-08

### Added
* Three options related to kerchunk jsons
  * `local` - (default) previous behavior, manually creates the jsons based on GCS netcdf files using Kerchunk's `SingleHdf5ToZarr`. Any locally existing files will be used before creating new jsons from the remote store.
  * `remote` - use pre-created jsons, skipping any that do not exist within the specified time frame.  Jsons are read directly from s3 using fsspec
  * `auto` - use pre-created jsons, creating any that do not exist within the specified time frame
* Adds `nwm_version` (nwm22 or nwm30) and `data_source` (GCS, NOMADS, DSTOR - currently on GCS implemented) as loading arguments

### Changed
* Combines loading modules into one directory `loading/nwm`
* Updates to loading example notebooks
* Updates to loading tests

## [0.2.8] - 2023-11-14

### Added
- NWM v3.0 data loading and configuration models
- Added check for duplicate rows in `get_metrics` and `get_joined_timeseries` queries (#69)
- Added control for overwrite file behavior in loading (#77)
- Significant refactor of the loading libraries
- Added ability to select which retrospective version to download (v2.0 or v2.1) (#80)

### Changed

- Fixed NWM pydantic configurations models for v2.2
- Refactored `models/loading` directory

## [0.2.7] - 2023-09-14

### Added
- More testing to NWM point and grid loading functions

## [0.2.6] - 2023-09-14

### Changed

- Fixed some sloppy bugs in `nwm_grid_data.py`

### Added
- `ValueError` handling when encountering a corrupt zarr json file

## [0.2.5] - 2023-09-11

### Changed

- None

### Added
- Added ability to use holoviz export to TEEHR-HUB:
    - Installed firefox (and a bunch of dependencies) to the Docker container (using apt)
    - Installed selenium and the geckodriver using conda

## [0.2.4] - 2023-08-30

### Changed

- Behavior of loading when encountering missing files
- Renamed field `zone` to `location_id` in `nwm_grid_data.py` and `generate_weights.py`

### Added
- The boolean flag `ignore_missing_files` to point and grid loading to determine whether to fail or continue on missing NWM files
- Added a check to skip locally existing zarr json files when loading NWM data

## [0.2.3] - 2023-08-23

### Changed

- Removed pyarrow from time calculations in `nwm_point_data.py` loading due to windows bug
- Updated output file name in `nwm_point_data.py` to include forecast hour if `process_by_z_hour=False`

## [0.2.2] - 2023-08-23

### Added

- nodejs to the jupyterhub build so the extensions will load (not 100% sure this was needed)

### Changed

- Updated TEEHR to v0.2.2, including TEEHR-HUB
- Updated the TEEHR-HUB baseimage to `pangeo/pangeo-notebook:2023.07.05`

## [0.2.1] - 2023-08-21

### Added

- Nothing

### Changed

- Updated TEEHR version in TEEHR-HUB to v0.2.1
- Converts nwm feature id's to numpy array in loading

## [0.2.0] - 2023-08-17

### Added

- This changelog

### Changed

- Loading directory refactor changed import paths to loading modules
- Changed directory of `generate_weights.py` utility
- Replaced NWM config parameter dictionary with pydantic models
- NWM reference time  used by TEEHR is now taken directly from the file name rather than the "reference time" embedded in the file
- Use of the term `run` updated to `configuration` for NWM

## [0.1.3] - 2023-06-17

### Added

- Initial release<|MERGE_RESOLUTION|>--- conflicted
+++ resolved
@@ -5,7 +5,6 @@
 The format is based on [Keep a Changelog](https://keepachangelog.com/en/1.0.0/),
 and this project adheres to [Semantic Versioning](https://semver.org/spec/v2.0.0.html).
 
-<<<<<<< HEAD
 ## [0.3.4] - 2023-12-18
 
 ### Added
@@ -16,7 +15,6 @@
 * Establishes a read-only database connection as a class variable to the TEEHRDatasetAPI class so it can
 be re-used for each class instance.
 
-=======
 ## [0.3.3] - 2023-12-13
 
 ### Added
@@ -26,7 +24,6 @@
 * Updated validation fields in the `TimeSeriesQuery` pydantic model to accept only selected fields
 rather than existing database fields.
 * Updated function argument typing in `queries/utils.py` to be more explicit
->>>>>>> afcd7629
 
 ## [0.3.2] - 2023-12-12
 
