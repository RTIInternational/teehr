[tool.poetry]
name = "teehr"
<<<<<<< HEAD
version = "0.4.0"
=======
version = "0.4.3"
>>>>>>> 9d71ee0d
description = "Tools for Exploratory Evaluation in Hydrologic Research"
authors = [
    "RTI International",
    "Matthew Denno <mdenno@rti.org>",
    "Katie van Werkhoven <kvanwerkhoven@rti.org>",
    "Sam Lamont <slamont@rti.org>",
]
license = "GNU v3"
readme = "README.md"

[tool.poetry.dependencies]
python = "^3.10"
geopandas = "^0.14.0"
duckdb = "^1.0.0"
pydantic = "^2.4.2"
hydrotools-metrics = "^1.3.3"
hydrotools-nwis-client = "^3.3.1"
dask = {extras = ["dataframe"], version = "^2024.11.1"}
fsspec = ">=2023.10.0"
ujson = "^5.8.0"
kerchunk = "^0.2.2"
gcsfs = ">=2023.10.0"
s3fs = ">=2023.10.0"
zarr = "^2.16.1"
rioxarray = "^0.15.0"
rasterio = "^1.3.9"
h5py = "3.12.1"
pyarrow = "^15.0.0"
httpx = "^0.25.1"
pandas = "^2.2.0"
pyspark = {extras = ["pandas-on-spark"], version = "^3.5.2"}
dataretrieval = "^1.0.9"
numba = "^0.60.0"
arch = "^7.0.0"
pandera = {extras = ["pyspark"], version = "^0.20.4"}
netcdf4 = "1.6.5"
bokeh = "^3.5.0"

[tool.poetry.group.test.dependencies]
pytest = "^7.4.3"
flake8 = "^6.1.0"

[tool.poetry.group.dev.dependencies]
sphinx = "^7.2.6"
sphinx-design = "^0.5.0"
numpydoc = "^1.6.0"
pre-commit = "^3.6.0"
pre-commit-hooks = "^4.5.0"
flake8-docstrings = "^1.7.0"
myst-nb = "^1.0.0"
nbstripout = "^0.7.1"
pickleshare = "^0.7.5"
sphinx-autoapi = "3.0.0"
pydata-sphinx-theme = "^0.16.0"
sphinx-autobuild = "^2024.10.3"


[tool.numpydoc_validation]
checks = [
    "all",   # report on all checks, except the below
    "EX01",  # No examples section found
    "RT01",  # No Returns section found
    "SA01",  # See Also section not found
    "ES01",  # No extended summary found
    "GL01",  # Docstring text (summary) should start in the line immediately
    "SS06",  # Summary should fit in a single line
    "PR01",  # Parameters {missing_params} not documented
    "GL02"   # Closing quotes should be placed in the line after the last text in docstring"
]

[build-system]
requires = ["poetry-core"]
build-backend = "poetry.core.masonry.api"<|MERGE_RESOLUTION|>--- conflicted
+++ resolved
@@ -1,10 +1,6 @@
 [tool.poetry]
 name = "teehr"
-<<<<<<< HEAD
-version = "0.4.0"
-=======
 version = "0.4.3"
->>>>>>> 9d71ee0d
 description = "Tools for Exploratory Evaluation in Hydrologic Research"
 authors = [
     "RTI International",
