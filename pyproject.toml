[tool.poetry]
name = "teehr"
version = "0.4.7"
description = "Tools for Exploratory Evaluation in Hydrologic Research"
authors = [
    "RTI International",
    "Matthew Denno <mdenno@rti.org>",
    "Katie van Werkhoven <kvanwerkhoven@rti.org>",
    "Sam Lamont <slamont@rti.org>",
]
license = "GNU v3"
readme = "README.md"

[tool.poetry.dependencies]
python = "^3.10"
geopandas = "^0.14.0"
duckdb = "^1.0.0"
pydantic = "^2.4.2"
hydrotools-metrics = "^1.3.3"
hydrotools-nwis-client = "^3.3.1"
dask = {extras = ["dataframe"], version = "^2024.11.1"}
fsspec = ">=2023.10.0"
ujson = "^5.8.0"
kerchunk = "^0.2.2"
gcsfs = ">=2023.10.0"
s3fs = ">=2023.10.0"
zarr = "^2.16.1"
rioxarray = "^0.15.0"
rasterio = "^1.3.9"
h5py = "3.12.1"
pyarrow = "^15.0.0"
httpx = "^0.25.1"
pandas = "^2.2.0"
pyspark = {extras = ["pandas-on-spark"], version = "^3.5.2"}
dataretrieval = "^1.0.9"
numba = "^0.60.0"
arch = "^7.0.0"
pandera = {extras = ["pyspark"], version = "^0.20.4"}
netcdf4 = "1.6.5"
bokeh = "^3.5.0"
<<<<<<< HEAD
apache-sedona = "^1.7.0"
=======
scoringrules = "^0.7.1"
hvplot = "^0.11.1"
>>>>>>> 3e64b580

[tool.poetry.group.test.dependencies]
pytest = "^7.4.3"
flake8 = "^6.1.0"

[tool.poetry.group.dev.dependencies]
sphinx = "^7.2.6"
sphinx-design = "^0.5.0"
numpydoc = "^1.6.0"
pre-commit = "^3.6.0"
pre-commit-hooks = "^4.5.0"
flake8-docstrings = "^1.7.0"
myst-nb = "^1.0.0"
nbstripout = "^0.7.1"
pickleshare = "^0.7.5"
sphinx-autoapi = "3.0.0"
pydata-sphinx-theme = "^0.16.0"
sphinx-autobuild = "^2024.10.3"


[tool.numpydoc_validation]
checks = [
    "all",   # report on all checks, except the below
    "EX01",  # No examples section found
    "RT01",  # No Returns section found
    "SA01",  # See Also section not found
    "ES01",  # No extended summary found
    "GL01",  # Docstring text (summary) should start in the line immediately
    "SS06",  # Summary should fit in a single line
    "PR01",  # Parameters {missing_params} not documented
    "GL02"   # Closing quotes should be placed in the line after the last text in docstring"
]

[build-system]
requires = ["poetry-core"]
build-backend = "poetry.core.masonry.api"<|MERGE_RESOLUTION|>--- conflicted
+++ resolved
@@ -38,12 +38,9 @@
 pandera = {extras = ["pyspark"], version = "^0.20.4"}
 netcdf4 = "1.6.5"
 bokeh = "^3.5.0"
-<<<<<<< HEAD
 apache-sedona = "^1.7.0"
-=======
 scoringrules = "^0.7.1"
 hvplot = "^0.11.1"
->>>>>>> 3e64b580
 
 [tool.poetry.group.test.dependencies]
 pytest = "^7.4.3"
