--- conflicted
+++ resolved
@@ -65,10 +65,7 @@
 sphinx-autobuild = ">=2024.10.3"
 dask = {extras = ["distributed"], version = "^2025.5.1"}
 tomli = ">=2.2.1"
-<<<<<<< HEAD
-=======
 geoviews = ">=1.14.1,<2"
->>>>>>> 9c37a2ca
 hvplot = ">=0.12.0,<1"
 
 
