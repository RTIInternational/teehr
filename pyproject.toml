--- conflicted
+++ resolved
@@ -1,10 +1,6 @@
 [tool.poetry]
 name = "teehr"
-<<<<<<< HEAD
-version = "0.4.11b"
-=======
 version = "0.4.12"
->>>>>>> dbf16ea3
 description = "Tools for Exploratory Evaluation in Hydrologic Research"
 authors = [
     "RTI International",
