--- conflicted
+++ resolved
@@ -55,10 +55,7 @@
 pickleshare = "^0.7.5"
 sphinx-autoapi = "3.0.0"
 pydata-sphinx-theme = "^0.16.0"
-<<<<<<< HEAD
-=======
 sphinx-autobuild = "^2024.10.3"
->>>>>>> 28ef86d2
 
 
 [tool.numpydoc_validation]
