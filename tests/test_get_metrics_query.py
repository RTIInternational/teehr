"""Test evaluation class."""
from teehr import Configuration
from teehr import DeterministicMetrics, ProbabilisticMetrics, SignatureMetrics
from teehr import Operators as ops
import tempfile
import shutil
import pandas as pd
import geopandas as gpd
from pathlib import Path
import numpy as np
from arch.bootstrap import CircularBlockBootstrap, StationaryBootstrap

from teehr.models.filters import JoinedTimeseriesFilter
from teehr.models.metrics.bootstrap_models import Bootstrappers
from teehr.metrics.gumboot_bootstrap import GumbootBootstrap
from teehr.evaluation.evaluation import Evaluation

from setup_v0_3_study import setup_v0_3_study
TEST_STUDY_DATA_DIR_v0_4 = Path("tests", "data", "test_study")


BOOT_YEAR_FILE = Path(
    "tests",
    "data",
    "test_study",
    "bootstrap",
    "boot_year_file_R.csv"
)
R_BENCHMARK_RESULTS = Path(
    "tests",
    "data",
    "test_study",
    "bootstrap",
    "r_benchmark_results.csv"
)


def test_executing_deterministic_metrics(tmpdir):
    """Test get_metrics method."""
    # Define the evaluation object.
    ev = setup_v0_3_study(tmpdir)

    # Test all the metrics.
    include_all_metrics = [
        func() for func in DeterministicMetrics.__dict__.values() if callable(func)
    ]

    # Get the currently available fields to use in the query.
    flds = ev.joined_timeseries.field_enum()

    metrics_df = ev.metrics.query(
        include_metrics=include_all_metrics,
        group_by=[flds.primary_location_id],
        order_by=[flds.primary_location_id],
    ).to_pandas()

    assert isinstance(metrics_df, pd.DataFrame)
    assert metrics_df.index.size == 3
    assert metrics_df.columns.size == 20


def test_executing_signature_metrics(tmpdir):
    """Test get_metrics method."""
    # Define the evaluation object.
    ev = setup_v0_3_study(tmpdir)

    # Test all the metrics.
    include_all_metrics = [
        func() for func in SignatureMetrics.__dict__.values() if callable(func)
    ]

    # Get the currently available fields to use in the query.
    flds = ev.joined_timeseries.field_enum()

    metrics_df = ev.metrics.query(
        include_metrics=include_all_metrics,
        group_by=[flds.primary_location_id],
        order_by=[flds.primary_location_id],
    ).to_pandas()

    assert isinstance(metrics_df, pd.DataFrame)
    assert metrics_df.index.size == 3
    assert metrics_df.columns.size == 8


def test_metrics_filter_and_geometry(tmpdir):
    """Test get_metrics method with filter and geometry."""
    # Define the evaluation object.
    eval = setup_v0_3_study(tmpdir)

    # Define some metrics.
    kge = DeterministicMetrics.KlingGuptaEfficiency()
    primary_avg = SignatureMetrics.Average()
    mvtd = DeterministicMetrics.MaxValueTimeDelta()
    pmvt = SignatureMetrics.MaxValueTime()

    include_metrics = [pmvt, mvtd, primary_avg, kge]

    # Get the currently available fields to use in the query.
    flds = eval.joined_timeseries.field_enum()

    # Define some filters.
    filters = [
        JoinedTimeseriesFilter(
            column=flds.primary_location_id,
            operator=ops.eq,
            value="gage-A"
        )
    ]

    metrics_df = eval.metrics.query(
        include_metrics=include_metrics,
        group_by=[flds.primary_location_id],
        order_by=[flds.primary_location_id],
        filters=filters,
    ).to_geopandas()

    assert isinstance(metrics_df, gpd.GeoDataFrame)
    assert metrics_df.index.size == 1
    assert metrics_df.columns.size == 6


def test_unpacking_bootstrap_results(tmpdir):
    """Test unpacking bootstrapping quantile results."""
    # Define the evaluation object.
    ev = setup_v0_3_study(tmpdir)

    # Define a bootstrapper.
    boot = Bootstrappers.CircularBlock(
        seed=40,
        block_size=100,
        quantiles=[0.05, 0.5, 0.95],
        reps=500
    )
    kge = DeterministicMetrics.KlingGuptaEfficiency(bootstrap=boot)
    kge.unpack_results = True
    flds = ev.joined_timeseries.field_enum()
    filters = [
        JoinedTimeseriesFilter(
            column=flds.primary_location_id,
            operator=ops.eq,
            value="gage-A"
        )
    ]
    metrics_df = ev.metrics.query(
        include_metrics=[kge],
        filters=filters,
        group_by=[flds.primary_location_id],
    ).to_pandas()
    cols = metrics_df.columns
    benchmark_cols = [
        "primary_location_id",
        "kling_gupta_efficiency_0.95",
        "kling_gupta_efficiency_0.5",
        "kling_gupta_efficiency_0.05"
    ]

    assert (cols == benchmark_cols).all()


def test_circularblock_bootstrapping(tmpdir):
    """Test get_metrics method circular block bootstrapping."""
    # Define the evaluation object.
    eval = setup_v0_3_study(tmpdir)

    # Define a bootstrapper.
    boot = Bootstrappers.CircularBlock(
        seed=40,
        block_size=100,
        quantiles=None,
        reps=500
    )
    kge = DeterministicMetrics.KlingGuptaEfficiency(bootstrap=boot)
    # kge.unpack_results = True

    # Manual bootstrapping.
    df = eval.joined_timeseries.to_pandas()
    df_gageA = df.groupby("primary_location_id").get_group("gage-A")

    p = df_gageA.primary_value
    s = df_gageA.secondary_value

    bs = CircularBlockBootstrap(
        kge.bootstrap.block_size,
        p,
        s,
        seed=kge.bootstrap.seed,
        random_state=kge.bootstrap.random_state
    )
    results = bs.apply(
        kge.func,
        kge.bootstrap.reps,
    )

    # TEEHR bootstrapping.
    flds = eval.joined_timeseries.field_enum()

    filters = [
        JoinedTimeseriesFilter(
            column=flds.primary_location_id,
            operator=ops.eq,
            value="gage-A"
        )
    ]

    metrics_df = eval.metrics.query(
        include_metrics=[kge],
        filters=filters,
        group_by=[flds.primary_location_id],
    ).to_pandas()

    # Unpack and compare the results.
    teehr_results = np.sort(
        np.array(metrics_df.kling_gupta_efficiency.values[0])
    )
    manual_results = np.sort(results.ravel()).astype(np.float32)

    assert (teehr_results == manual_results).all()
    assert isinstance(metrics_df, pd.DataFrame)
    assert metrics_df.index.size == 1
    assert metrics_df.columns.size == 2


def test_stationary_bootstrapping(tmpdir):
    """Test get_metrics method stationary bootstrapping."""
    # Define the evaluation object.
    eval = setup_v0_3_study(tmpdir)

    # Define a bootstrapper.
    boot = Bootstrappers.Stationary(
        seed=40,
        block_size=100,
        quantiles=None,
        reps=500
    )
    kge = DeterministicMetrics.KlingGuptaEfficiency(bootstrap=boot)

    # Manual bootstrapping.
    df = eval.joined_timeseries.to_pandas()
    df_gageA = df.groupby("primary_location_id").get_group("gage-A")

    p = df_gageA.primary_value
    s = df_gageA.secondary_value

    bs = StationaryBootstrap(
        kge.bootstrap.block_size,
        p,
        s,
        seed=kge.bootstrap.seed,
        random_state=kge.bootstrap.random_state
    )
    results = bs.apply(
        kge.func,
        kge.bootstrap.reps,
    )

    # TEEHR bootstrapping.
    flds = eval.joined_timeseries.field_enum()

    filters = [
        JoinedTimeseriesFilter(
            column=flds.primary_location_id,
            operator=ops.eq,
            value="gage-A"
        )
    ]

    metrics_df = eval.metrics.query(
        include_metrics=[kge],
        filters=filters,
        group_by=[flds.primary_location_id]
    ).to_pandas()

    # Unpack and compare the results.
    teehr_results = np.sort(
        np.array(metrics_df.kling_gupta_efficiency.values[0])
    )
    manual_results = np.sort(results.ravel()).astype(np.float32)

    assert (teehr_results == manual_results).all()
    assert isinstance(metrics_df, pd.DataFrame)
    assert metrics_df.index.size == 1
    assert metrics_df.columns.size == 2


def test_gumboot_bootstrapping(tmpdir):
    """Test get_metrics method gumboot bootstrapping."""
    # Manually create an evaluation using timseries from the R
    # Gumboot package vignette.
    eval = Evaluation(dir_path=tmpdir)
    eval.clone_template()
    joined_timeseries_filepath = Path(
        "tests",
        "data",
        "test_study",
        "timeseries",
        "flows_1030500.parquet"
    )
    # Copy in joined timeseries file.
    shutil.copy(
        joined_timeseries_filepath,
        Path(eval.joined_timeseries.dir, joined_timeseries_filepath.name)
    )
    # Copy in the locations file.
    test_study_data_dir = Path("tests", "data", "v0_3_test_study")
    shutil.copy(
        Path(test_study_data_dir, "geo", "gages.parquet"),
        Path(eval.locations.dir, "gages.parquet")
    )

    # quantiles = [0.05, 0.5, 0.95]
    quantiles = None

    # Define a bootstrapper.
    boot = Bootstrappers.Gumboot(
        seed=40,
        quantiles=quantiles,
        reps=500,
        boot_year_file=BOOT_YEAR_FILE
    )
    kge = DeterministicMetrics.KlingGuptaEfficiency(bootstrap=boot)
    nse = DeterministicMetrics.NashSutcliffeEfficiency(bootstrap=boot)

    # Manually calling Gumboot.
    df = eval.joined_timeseries.to_pandas()
    df_gageA = df.groupby("primary_location_id").get_group("gage-A")

    p = df_gageA.primary_value
    s = df_gageA.secondary_value
    vt = df_gageA.value_time

    bs = GumbootBootstrap(
        p,
        s,
        value_time=vt,
        seed=kge.bootstrap.seed,
        water_year_month=kge.bootstrap.water_year_month,
        boot_year_file=kge.bootstrap.boot_year_file
    )
    results = bs.apply(
        kge.func,
        kge.bootstrap.reps,
    )

    # TEEHR Gumboot bootstrapping.
    flds = eval.joined_timeseries.field_enum()

    filters = [
        JoinedTimeseriesFilter(
            column=flds.primary_location_id,
            operator=ops.eq,
            value="gage-A"
        )
    ]

    metrics_df = eval.metrics.query(
        include_metrics=[kge, nse],
        filters=filters,
        group_by=[flds.primary_location_id]
    ).to_pandas()

    _ = eval.metrics.query(
        include_metrics=[kge, nse],
        filters=filters,
        group_by=[flds.primary_location_id]
    ).to_sdf()

    # Unpack and compare the results.
    teehr_results = np.sort(np.array(metrics_df.kling_gupta_efficiency.values[0]))
    manual_results = np.sort(results.ravel()).astype(np.float32)
    assert (teehr_results == manual_results).all()
    assert isinstance(metrics_df, pd.DataFrame)

    # Also compare to R benchmark results.
    r_df = pd.read_csv(R_BENCHMARK_RESULTS)
    r_kge_vals = np.sort(r_df.KGE.values)
    assert np.allclose(teehr_results, r_kge_vals, rtol=1e-06)


def test_metric_chaining(tmpdir):
    """Test get_metrics method with chaining."""
    # Define the evaluation object.
    eval = setup_v0_3_study(tmpdir)

    # Test chaining.
    metrics_df = eval.metrics.query(
        order_by=["primary_location_id", "month"],
        group_by=["primary_location_id", "month"],
        include_metrics=[
            DeterministicMetrics.KlingGuptaEfficiency(),
            DeterministicMetrics.NashSutcliffeEfficiency(),
            DeterministicMetrics.RelativeBias()
        ]
    ).query(
        order_by=["primary_location_id"],
        group_by=["primary_location_id"],
        include_metrics=[
            SignatureMetrics.Average(
                input_field_names="relative_bias",
                output_field_name="primary_average"
            )
        ]
    ).to_pandas()

    assert isinstance(metrics_df, pd.DataFrame)
    assert metrics_df.index.size == 3
    assert all(
        metrics_df.columns == ["primary_location_id", "primary_average"]
    )


<<<<<<< HEAD
def test_persisting(tmpdir):
    """Test get_metrics method with chaining."""
    # Define the evaluation object.
    ev = setup_v0_3_study(tmpdir)

    # Test chaining.
    metrics_obj = ev.metrics.query(
        order_by=["primary_location_id", "month"],
        group_by=["primary_location_id", "month"],
        include_metrics=[
            Metrics.KlingGuptaEfficiency(),
            Metrics.NashSutcliffeEfficiency(),
            Metrics.RelativeBias()
        ]
    ).query(
        order_by=["primary_location_id"],
        group_by=["primary_location_id"],
        include_metrics=[
            Metrics.Average(
                input_field_names="relative_bias",
                output_field_name="primary_average"
            )
        ]
    ).persist()

    pass

    # assert isinstance(metrics_df, pd.DataFrame)
    # assert metrics_df.index.size == 3
    # assert all(
    #     metrics_df.columns == ["primary_location_id", "primary_average"]
    # )
=======
def test_ensemble_metrics(tmpdir):
    """Test get_metrics method with ensemble metrics."""
    usgs_location = Path(
        TEST_STUDY_DATA_DIR_v0_4, "geo", "USGS_PlatteRiver_location.parquet"
    )

    secondary_filename = "MEFP.MBRFC.DNVC2LOCAL.SQIN.xml"
    secondary_filepath = Path(
        TEST_STUDY_DATA_DIR_v0_4,
        "timeseries",
        secondary_filename
    )
    primary_filepath = Path(
        TEST_STUDY_DATA_DIR_v0_4,
        "timeseries",
        "usgs_hefs_06711565.parquet"
    )

    ev = Evaluation(dir_path=tmpdir)
    ev.enable_logging()
    ev.clone_template()

    ev.locations.load_spatial(
        in_path=usgs_location
    )
    ev.location_crosswalks.load_csv(
        in_path=Path(TEST_STUDY_DATA_DIR_v0_4, "geo", "hefs_usgs_crosswalk.csv")
    )
    ev.configurations.add(
        Configuration(
            name="MEFP",
            type="primary",
            description="MBRFC HEFS Data"
        )
    )
    constant_field_values = {
        "unit_name": "ft^3/s",
        "variable_name": "streamflow_hourly_inst",
    }
    ev.secondary_timeseries.load_fews_xml(
        in_path=secondary_filepath,
        constant_field_values=constant_field_values
    )
    ev.primary_timeseries.load_parquet(
        in_path=primary_filepath
    )
    ev.joined_timeseries.create(execute_scripts=False)

    # Now, metrics.
    crps = ProbabilisticMetrics.CRPS()
    crps.summary_func = np.mean
    crps.estimator = "pwm"
    crps.backend = "numba"

    include_metrics = [crps]

    metrics_df = ev.metrics.query(
        include_metrics=include_metrics,
        group_by=[
            "primary_location_id",
            "reference_time",
            "configuration_name"
        ],
        order_by=["primary_location_id"],
    ).to_pandas()

    assert np.isclose(metrics_df.mean_crps_ensemble.values[0], 35.627174)
>>>>>>> 3e64b580


if __name__ == "__main__":
    with tempfile.TemporaryDirectory(
        prefix="teehr-"
    ) as tempdir:
<<<<<<< HEAD
        # test_get_all_metrics(
        #     tempfile.mkdtemp(
        #         prefix="1-",
        #         dir=tempdir
        #     )
        # )
        # test_metrics_filter_and_geometry(
        #     tempfile.mkdtemp(
        #         prefix="2-",
        #         dir=tempdir
        #     )
        # )
        # test_circularblock_bootstrapping(
        #     tempfile.mkdtemp(
        #         prefix="3-",
        #         dir=tempdir
        #     )
        # )
        # test_stationary_bootstrapping(
        #     tempfile.mkdtemp(
        #         prefix="4-",
        #         dir=tempdir
        #     )
        # )
        # test_gumboot_bootstrapping(
        #     tempfile.mkdtemp(
        #         prefix="5-",
        #         dir=tempdir
        #     )
        # )
        # test_metric_chaining(
        #     tempfile.mkdtemp(
        #         prefix="6-",
        #         dir=tempdir
        #     )
        # )
        test_persisting(
=======
        test_executing_deterministic_metrics(
            tempfile.mkdtemp(
                prefix="1-",
                dir=tempdir
            )
        )
        test_executing_signature_metrics(
            tempfile.mkdtemp(
                prefix="2-",
                dir=tempdir
            )
        )
        test_metrics_filter_and_geometry(
            tempfile.mkdtemp(
                prefix="3-",
                dir=tempdir
            )
        )
        test_unpacking_bootstrap_results(
            tempfile.mkdtemp(
                prefix="4-",
                dir=tempdir
            )
        )
        test_circularblock_bootstrapping(
            tempfile.mkdtemp(
                prefix="5-",
                dir=tempdir
            )
        )
        test_stationary_bootstrapping(
>>>>>>> 3e64b580
            tempfile.mkdtemp(
                prefix="7-",
                dir=tempdir
            )
        )
        test_gumboot_bootstrapping(
            tempfile.mkdtemp(
                prefix="7-",
                dir=tempdir
            )
        )
        test_metric_chaining(
            tempfile.mkdtemp(
                prefix="8-",
                dir=tempdir
            )
        )
        test_ensemble_metrics(
            tempfile.mkdtemp(
                prefix="9-",
                dir=tempdir
            )
        )<|MERGE_RESOLUTION|>--- conflicted
+++ resolved
@@ -409,7 +409,6 @@
     )
 
 
-<<<<<<< HEAD
 def test_persisting(tmpdir):
     """Test get_metrics method with chaining."""
     # Define the evaluation object.
@@ -442,7 +441,8 @@
     # assert all(
     #     metrics_df.columns == ["primary_location_id", "primary_average"]
     # )
-=======
+
+
 def test_ensemble_metrics(tmpdir):
     """Test get_metrics method with ensemble metrics."""
     usgs_location = Path(
@@ -510,95 +510,54 @@
     ).to_pandas()
 
     assert np.isclose(metrics_df.mean_crps_ensemble.values[0], 35.627174)
->>>>>>> 3e64b580
 
 
 if __name__ == "__main__":
     with tempfile.TemporaryDirectory(
         prefix="teehr-"
     ) as tempdir:
-<<<<<<< HEAD
-        # test_get_all_metrics(
-        #     tempfile.mkdtemp(
-        #         prefix="1-",
-        #         dir=tempdir
-        #     )
-        # )
-        # test_metrics_filter_and_geometry(
-        #     tempfile.mkdtemp(
-        #         prefix="2-",
-        #         dir=tempdir
-        #     )
-        # )
-        # test_circularblock_bootstrapping(
-        #     tempfile.mkdtemp(
-        #         prefix="3-",
-        #         dir=tempdir
-        #     )
-        # )
-        # test_stationary_bootstrapping(
-        #     tempfile.mkdtemp(
-        #         prefix="4-",
-        #         dir=tempdir
-        #     )
-        # )
-        # test_gumboot_bootstrapping(
-        #     tempfile.mkdtemp(
-        #         prefix="5-",
-        #         dir=tempdir
-        #     )
-        # )
-        # test_metric_chaining(
-        #     tempfile.mkdtemp(
-        #         prefix="6-",
-        #         dir=tempdir
-        #     )
-        # )
-        test_persisting(
-=======
         test_executing_deterministic_metrics(
             tempfile.mkdtemp(
                 prefix="1-",
                 dir=tempdir
             )
         )
-        test_executing_signature_metrics(
+        test_metrics_filter_and_geometry(
             tempfile.mkdtemp(
                 prefix="2-",
                 dir=tempdir
             )
         )
-        test_metrics_filter_and_geometry(
+        test_circularblock_bootstrapping(
             tempfile.mkdtemp(
                 prefix="3-",
                 dir=tempdir
             )
         )
-        test_unpacking_bootstrap_results(
+        test_stationary_bootstrapping(
             tempfile.mkdtemp(
                 prefix="4-",
                 dir=tempdir
             )
         )
-        test_circularblock_bootstrapping(
+        test_gumboot_bootstrapping(
             tempfile.mkdtemp(
                 prefix="5-",
                 dir=tempdir
             )
         )
-        test_stationary_bootstrapping(
->>>>>>> 3e64b580
+        test_metric_chaining(
+            tempfile.mkdtemp(
+                prefix="6-",
+                dir=tempdir
+            )
+        )
+        test_gumboot_bootstrapping(
             tempfile.mkdtemp(
                 prefix="7-",
                 dir=tempdir
             )
         )
-        test_gumboot_bootstrapping(
-            tempfile.mkdtemp(
-                prefix="7-",
-                dir=tempdir
-            )
-        )
         test_metric_chaining(
             tempfile.mkdtemp(
                 prefix="8-",
