--- conflicted
+++ resolved
@@ -449,18 +449,9 @@
                 dir=tempdir
             )
         )
-<<<<<<< HEAD
         test_ensemble_metrics(
             tempfile.mkdtemp(
                 prefix="7-",
                 dir=tempdir
             )
-        )
-=======
-
-    # import shutil
-    # TEST_STUDY_DIR = Path(Path().home(), "temp", "test_study")
-    # shutil.rmtree(TEST_STUDY_DIR, ignore_errors=True)
-    # TEST_STUDY_DIR.mkdir(parents=True, exist_ok=True)
-    # test_metric_chaining(TEST_STUDY_DIR)
->>>>>>> f46b9c8d
+        )