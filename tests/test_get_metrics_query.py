"""Test evaluation class."""
from teehr import Evaluation, Metrics, Bootstrap
from teehr import Operators as ops
from pathlib import Path
import shutil
import tempfile

TEST_STUDY_DATA_DIR = Path("tests", "data", "v0_3_test_study")
<<<<<<< HEAD
JOINED_TIMESERIES_FILEPATH = Path(
    TEST_STUDY_DATA_DIR,
    "timeseries",
    "test_joined_timeseries_part1.parquet"
)
=======
JOINED_TIMESERIES_FILEPATH = Path(TEST_STUDY_DATA_DIR, "timeseries", "test_joined_timeseries_part1.parquet")
>>>>>>> 1281c8f8


def test_get_metrics(tmpdir):
    """Test get_metrics method."""
    # Define the evaluation object.
    eval = Evaluation(dir_path=tmpdir)
    eval.clone_template()

    # Copy in joined timeseries file.
    shutil.copy(
        JOINED_TIMESERIES_FILEPATH,
        Path(eval.joined_timeseries_dir, JOINED_TIMESERIES_FILEPATH.name)
    )

    # Define the metrics to include.
    boot = Bootstrap(method="bias_corrected", num_samples=100)
    kge = Metrics.KlingGuptaEfficiency(bootstrap=boot)
    include_metrics = [kge, Metrics.RootMeanSquareError()]

    # Get the currently available fields to use in the query.
    flds = eval.fields

    # Define some filters.
    filters = [
        {
            "column": flds.primary_location_id,
            "operator": ops.eq,
            "value": "gage-A",
        },
        {
            "column": flds.reference_time,
            "operator": ops.eq,
            "value": "2022-01-01 00:00:00",
        }
    ]

    eval.get_metrics(
        group_by=[flds.primary_location_id],
        order_by=[flds.primary_location_id],
        include_metrics=include_metrics,
        filters=filters,
        include_geometry=True,
        return_query=False,
    )

    pass


if __name__ == "__main__":
    with tempfile.TemporaryDirectory(
        prefix="teehr-"
    ) as tempdir:
        test_get_metrics(
            tempfile.mkdtemp(
                prefix="1-",
                dir=tempdir
            )
        )<|MERGE_RESOLUTION|>--- conflicted
+++ resolved
@@ -6,20 +6,24 @@
 import tempfile
 
 TEST_STUDY_DATA_DIR = Path("tests", "data", "v0_3_test_study")
-<<<<<<< HEAD
 JOINED_TIMESERIES_FILEPATH = Path(
     TEST_STUDY_DATA_DIR,
     "timeseries",
     "test_joined_timeseries_part1.parquet"
 )
-=======
-JOINED_TIMESERIES_FILEPATH = Path(TEST_STUDY_DATA_DIR, "timeseries", "test_joined_timeseries_part1.parquet")
->>>>>>> 1281c8f8
 
 
 def test_get_metrics(tmpdir):
     """Test get_metrics method."""
     # Define the evaluation object.
+    eval = Evaluation(dir_path=tmpdir)
+    eval.clone_template()
+
+    # Copy in joined timeseries file.
+    shutil.copy(
+        JOINED_TIMESERIES_FILEPATH,
+        Path(eval.joined_timeseries_dir, JOINED_TIMESERIES_FILEPATH.name)
+    )
     eval = Evaluation(dir_path=tmpdir)
     eval.clone_template()
 
