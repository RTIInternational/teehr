--- conflicted
+++ resolved
@@ -55,10 +55,6 @@
         start_date=datetime(2022, 2, 22),
         end_date=datetime(2022, 2, 23)
     )
-<<<<<<< HEAD
-=======
-
->>>>>>> fb4ef36f
     ts_df = eval.secondary_timeseries.to_pandas()
 
     assert isinstance(ts_df, pd.DataFrame)
@@ -135,10 +131,6 @@
         t_minus_hours=[0],
         process_by_z_hour=False
     )
-<<<<<<< HEAD
-=======
-
->>>>>>> fb4ef36f
     ts_df = eval.secondary_timeseries.to_pandas()
 
     assert isinstance(ts_df, pd.DataFrame)
@@ -178,10 +170,6 @@
         t_minus_hours=[0],
         location_id_prefix="huc10"
     )
-<<<<<<< HEAD
-=======
-
->>>>>>> fb4ef36f
     ts_df = eval.primary_timeseries.to_pandas()
 
     assert isinstance(ts_df, pd.DataFrame)
