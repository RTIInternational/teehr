"""Test fetching and loading data into the dataset."""
from pathlib import Path
from datetime import datetime
import tempfile

from teehr import Evaluation
import pandas as pd
import numpy as np
import pytest


TEST_STUDY_DATA_DIR = Path("tests", "data", "test_study")
GEO_GAGES_FILEPATH = Path(
    TEST_STUDY_DATA_DIR,
    "geo",
    "usgs_point_geometry.test.parquet"
)
CROSSWALK_FILEPATH = Path(
    TEST_STUDY_DATA_DIR,
    "geo",
    "usgs_nwm30_crosswalk.test.parquet"
)
ZONAL_WEIGHTS = Path(
    "tests", "data", "nwm22", "onehuc10_weights_retro.parquet"
)
ZONAL_LOCATIONS = Path(
    TEST_STUDY_DATA_DIR,
    "geo",
    "one_huc10_conus_1016000606.parquet"
)


def test_fetch_and_load_nwm_retro_points(tmpdir):
    """Test the NWM retro point fetch and load."""
    eval = Evaluation(dir_path=tmpdir)
    eval.enable_logging()
    eval.clone_template()

    _ = eval.locations.load_spatial(in_path=GEO_GAGES_FILEPATH).to_geopandas()

    eval.fetch.usgs_streamflow(
        start_date=datetime(2022, 2, 22),
        end_date=datetime(2022, 2, 23)
    )

    _ = eval.primary_timeseries.to_pandas()

    eval.location_crosswalks.load_parquet(
        in_path=CROSSWALK_FILEPATH
    )

    eval.fetch.nwm_retrospective_points(
        nwm_version="nwm30",
        variable_name="streamflow",
        start_date=datetime(2022, 2, 22),
        end_date=datetime(2022, 2, 23)
    )
<<<<<<< HEAD

    ts_df = eval.secondary_timeseries.to_pandas()

=======
    # TODO: This could be eval.query.timeseries() or something similar.
    # ts_df = pd.read_parquet(
    #     Path
    #     (
    #         tmpdir,
    #         "dataset",
    #         "secondary_timeseries",
    #         "nwm30_retrospective",
    #         "streamflow_hourly_inst",
    #         "20220222_20220223.parquet"
    #     )
    # )
    ts_df = eval.secondary_timeseries.to_pandas()
>>>>>>> 2be2fa4f
    assert isinstance(ts_df, pd.DataFrame)
    assert ts_df.columns.tolist() == [
            "reference_time",
            "value_time",
            "value",
            "unit_name",
            "location_id",
            "configuration_name",
            "variable_name",
            ]
    assert ts_df.unit_name.iloc[0] == "m^3/s"
    assert ts_df.variable_name.iloc[0] == "streamflow_hourly_inst"
    assert ts_df.value.sum() == np.float32(7319.99)
    assert ts_df.value_time.min() == pd.Timestamp("2022-02-22 00:00:00")
    assert ts_df.value_time.max() == pd.Timestamp("2022-02-23 23:00:00")


def test_fetch_and_load_nwm_retro_grids(tmpdir):
    """Test the NWM retro grid fetch and load."""
    eval = Evaluation(dir_path=tmpdir)
    eval.enable_logging()
    eval.clone_template()

    # Add locations corresponding to weights file.
    eval.locations.load_spatial(in_path=ZONAL_LOCATIONS)

    eval.fetch.nwm_retrospective_grids(
        nwm_version="nwm30",
        variable_name="RAINRATE",
        zonal_weights_filepath=ZONAL_WEIGHTS,
        start_date="2008-05-23 09:00",
        end_date="2008-05-23 10:00",
        location_id_prefix="huc10"
    )
<<<<<<< HEAD
    ts_df = eval.primary_timeseries.to_pandas()

=======
    # TODO: This could be eval.query.timeseries() or something similar.
    # ts_df = pd.read_parquet(
    #     Path(
    #         tmpdir,
    #         "dataset",
    #         "primary_timeseries",
    #         "nwm30_retrospective",
    #         "rainfall_hourly_rate",
    #         "20080523.parquet"
    #     )
    # )
    ts_df = eval.primary_timeseries.to_pandas()
>>>>>>> 2be2fa4f
    assert isinstance(ts_df, pd.DataFrame)
    assert ts_df.columns.tolist() == [
            "reference_time",
            "value_time",
            "value",
            "unit_name",
            "location_id",
            "configuration_name",
            "variable_name",
            ]
    assert ts_df.unit_name.iloc[0] == "mm/s"
    assert ts_df.variable_name.iloc[0] == "rainfall_hourly_rate"
    assert ts_df.value.sum() == np.float32(0.00028747512)
    assert ts_df.value_time.min() == pd.Timestamp("2008-05-23 09:00:00")
    assert ts_df.value_time.max() == pd.Timestamp("2008-05-23 23:00:00")


def test_fetch_and_load_nwm_forecast_points(tmpdir):
    """Test the NWM forecast point fetch and load."""
    eval = Evaluation(dir_path=tmpdir)
    eval.enable_logging()
    eval.clone_template()

    eval.locations.load_spatial(in_path=GEO_GAGES_FILEPATH)

    eval.location_crosswalks.load_parquet(
        in_path=CROSSWALK_FILEPATH
    )

    eval.fetch.nwm_forecast_points(
        configuration="analysis_assim",
        output_type="channel_rt",
        variable_name="streamflow",
        start_date=datetime(2024, 2, 22),
        ingest_days=1,
        nwm_version="nwm30",
        t_minus_hours=[0],
        process_by_z_hour=False
    )
<<<<<<< HEAD

    ts_df = eval.secondary_timeseries.to_pandas()

=======
    # TODO: This could be eval.query.timeseries() or something similar.
    # ts_df = pd.read_parquet(
    #     Path(
    #         tmpdir,
    #         "dataset",
    #         "secondary_timeseries",
    #         "nwm30_analysis_assim",
    #         "streamflow_hourly_inst",
    #         "20240222T00Fm00_20240222T23Fm00.parquet"
    #     )
    # )
    ts_df = eval.secondary_timeseries.to_pandas()
>>>>>>> 2be2fa4f
    assert isinstance(ts_df, pd.DataFrame)
    assert ts_df.columns.tolist() == [
            "reference_time",
            "value_time",
            "value",
            "unit_name",
            "location_id",
            "configuration_name",
            "variable_name",
            ]
    assert ts_df.unit_name.iloc[0] == "m^3/s"
    assert ts_df.variable_name.iloc[0] == "streamflow_hourly_inst"
    assert ts_df.value.sum() == np.float32(658.14)
    assert ts_df.value_time.min() == pd.Timestamp("2024-02-22 00:00:00")
    assert ts_df.value_time.max() == pd.Timestamp("2024-02-22 23:00:00")


@pytest.mark.skip(reason="This takes forever!")
def test_fetch_and_load_nwm_forecast_grids(tmpdir):
    """Test the NWM forecast grids fetch and load."""
    eval = Evaluation(dir_path=tmpdir)
    eval.enable_logging()
    eval.clone_template()

    eval.locations.load_spatial(in_path=ZONAL_LOCATIONS)

    eval.fetch.nwm_forecast_grids(
        configuration="forcing_analysis_assim",
        output_type="forcing",
        variable_name="RAINRATE",
        start_date=datetime(2024, 2, 22),
        ingest_days=1,
        zonal_weights_filepath=ZONAL_WEIGHTS,
        nwm_version="nwm30",
        t_minus_hours=[0],
        location_id_prefix="huc10"
    )

<<<<<<< HEAD
    ts_df = eval.primary_timeseries.to_pandas()

=======
    # TODO: This could be eval.query.timeseries() or something similar.
    # ts_df = pd.read_parquet(
    #     Path(
    #         tmpdir,
    #         "dataset",
    #         "primary_timeseries",
    #         "nwm30_forcing_analysis_assim",
    #         "rainfall_hourly_rate",
    #         "20240222T00.parquet"
    #     )
    # )
    ts_df = eval.primary_timeseries.to_pandas()
>>>>>>> 2be2fa4f
    assert isinstance(ts_df, pd.DataFrame)
    assert ts_df.columns.tolist() == [
            "reference_time",
            "value_time",
            "value",
            "unit_name",
            "location_id",
            "configuration_name",
            "variable_name",
            ]
    assert ts_df.unit_name.iloc[0] == "mm/s"
    assert ts_df.variable_name.iloc[0] == "rainfall_hourly_rate"
    assert ts_df.value.sum() == np.float32(0.0)
    assert ts_df.value_time.min() == pd.Timestamp("2024-02-22 00:00:00")
    assert ts_df.value_time.max() == pd.Timestamp("2024-02-22 00:00:00")
    file_list = list(
        Path(
            tmpdir,
            "dataset",
            "primary_timeseries",
            "nwm30_forcing_analysis_assim",
            "rainfall_hourly_rate"
            ).glob("*.parquet")
    )
    assert len(file_list) == 24


if __name__ == "__main__":
    with tempfile.TemporaryDirectory(
        prefix="teehr-"
    ) as tempdir:
        test_fetch_and_load_nwm_retro_points(
            tempfile.mkdtemp(
                prefix="1-",
                dir=tempdir
            )
        )
        test_fetch_and_load_nwm_retro_grids(
            tempfile.mkdtemp(
                prefix="2-",
                dir=tempdir
            )
        )
        test_fetch_and_load_nwm_forecast_points(
            tempfile.mkdtemp(
                prefix="3-",
                dir=tempdir
            )
        )
        # # Warning: This one is slow.
        # test_fetch_and_load_nwm_forecast_grids(
        #     tempfile.mkdtemp(
        #         prefix="4-",
        #         dir=tempdir
        #     )
        # )<|MERGE_RESOLUTION|>--- conflicted
+++ resolved
@@ -55,25 +55,9 @@
         start_date=datetime(2022, 2, 22),
         end_date=datetime(2022, 2, 23)
     )
-<<<<<<< HEAD
 
     ts_df = eval.secondary_timeseries.to_pandas()
 
-=======
-    # TODO: This could be eval.query.timeseries() or something similar.
-    # ts_df = pd.read_parquet(
-    #     Path
-    #     (
-    #         tmpdir,
-    #         "dataset",
-    #         "secondary_timeseries",
-    #         "nwm30_retrospective",
-    #         "streamflow_hourly_inst",
-    #         "20220222_20220223.parquet"
-    #     )
-    # )
-    ts_df = eval.secondary_timeseries.to_pandas()
->>>>>>> 2be2fa4f
     assert isinstance(ts_df, pd.DataFrame)
     assert ts_df.columns.tolist() == [
             "reference_time",
@@ -108,23 +92,8 @@
         end_date="2008-05-23 10:00",
         location_id_prefix="huc10"
     )
-<<<<<<< HEAD
     ts_df = eval.primary_timeseries.to_pandas()
 
-=======
-    # TODO: This could be eval.query.timeseries() or something similar.
-    # ts_df = pd.read_parquet(
-    #     Path(
-    #         tmpdir,
-    #         "dataset",
-    #         "primary_timeseries",
-    #         "nwm30_retrospective",
-    #         "rainfall_hourly_rate",
-    #         "20080523.parquet"
-    #     )
-    # )
-    ts_df = eval.primary_timeseries.to_pandas()
->>>>>>> 2be2fa4f
     assert isinstance(ts_df, pd.DataFrame)
     assert ts_df.columns.tolist() == [
             "reference_time",
@@ -164,24 +133,9 @@
         t_minus_hours=[0],
         process_by_z_hour=False
     )
-<<<<<<< HEAD
 
     ts_df = eval.secondary_timeseries.to_pandas()
 
-=======
-    # TODO: This could be eval.query.timeseries() or something similar.
-    # ts_df = pd.read_parquet(
-    #     Path(
-    #         tmpdir,
-    #         "dataset",
-    #         "secondary_timeseries",
-    #         "nwm30_analysis_assim",
-    #         "streamflow_hourly_inst",
-    #         "20240222T00Fm00_20240222T23Fm00.parquet"
-    #     )
-    # )
-    ts_df = eval.secondary_timeseries.to_pandas()
->>>>>>> 2be2fa4f
     assert isinstance(ts_df, pd.DataFrame)
     assert ts_df.columns.tolist() == [
             "reference_time",
@@ -220,23 +174,8 @@
         location_id_prefix="huc10"
     )
 
-<<<<<<< HEAD
     ts_df = eval.primary_timeseries.to_pandas()
 
-=======
-    # TODO: This could be eval.query.timeseries() or something similar.
-    # ts_df = pd.read_parquet(
-    #     Path(
-    #         tmpdir,
-    #         "dataset",
-    #         "primary_timeseries",
-    #         "nwm30_forcing_analysis_assim",
-    #         "rainfall_hourly_rate",
-    #         "20240222T00.parquet"
-    #     )
-    # )
-    ts_df = eval.primary_timeseries.to_pandas()
->>>>>>> 2be2fa4f
     assert isinstance(ts_df, pd.DataFrame)
     assert ts_df.columns.tolist() == [
             "reference_time",
