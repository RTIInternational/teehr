"""Tests for the TEEHR UDFs."""
import tempfile
import teehr
from teehr import RowLevelCalculatedFields as rcf
from teehr import TimeseriesAwareCalculatedFields as tcf

import pyspark.sql.types as T
import pyspark.sql.functions as F
import numpy as np
import baseflow
import pandas as pd

import sys
from pathlib import Path
sys.path.insert(0, str(Path(__file__).parent.parent))
from data.setup_v0_3_study import setup_v0_3_study  # noqa


def test_add_row_udfs_null_reference(tmpdir):
    """Test adding row level UDFs with null reference time."""
    ev = teehr.Evaluation(
        local_warehouse_dir=tmpdir,
        create_local_dir=True,
        check_evaluation_version=False,
    )
    ev.clone_from_s3(remote_namespace_name="e0_2_location_example")

    ev.joined_timeseries.create(add_attrs=False, execute_scripts=False)

    ev.joined_timeseries.add_calculated_fields([
        rcf.Month(),
        rcf.Year(),
        rcf.WaterYear(),
        rcf.Seasons()
    ]).write()

    nse = teehr.DeterministicMetrics.NashSutcliffeEfficiency()
    ev.metrics.query(
        include_metrics=[nse],
        group_by=["primary_location_id"]
    ).write(table_name="metrics", write_mode="create_or_replace")

    # ev.spark.stop()


def test_add_row_udfs(tmpdir):
    """Test adding row level UDFs."""
    ev = setup_v0_3_study(tmpdir)
    sdf = ev.joined_timeseries.to_sdf()

    sdf = rcf.Month().apply_to(sdf)
    _ = sdf.toPandas()

    sdf = rcf.Year().apply_to(sdf)
    _ = sdf.toPandas()

    sdf = rcf.WaterYear().apply_to(sdf)
    _ = sdf.toPandas()

    sdf = rcf.NormalizedFlow().apply_to(sdf)
    _ = sdf.toPandas()

    sdf = rcf.Seasons().apply_to(sdf)
    _ = sdf.toPandas()

    sdf = rcf.ForecastLeadTime().apply_to(sdf)
    _ = sdf.toPandas()

    sdf = rcf.ThresholdValueExceeded(
            threshold_field_name="year_2_discharge"
        ).apply_to(sdf)
    df1 = sdf.toPandas()

    sdf = rcf.ThresholdValueNotExceeded(
            threshold_field_name="year_2_discharge"
        ).apply_to(sdf)
    df2 = sdf.toPandas()
    assert all(
        df1['threshold_value_exceeded'] == ~df2['threshold_value_not_exceeded']
    )

    sdf = rcf.DayOfYear().apply_to(sdf)
    _ = sdf.toPandas()

    cols = sdf.columns
    check_sdf = sdf[sdf["primary_location_id"] == "gage-A"]

    assert "month" in cols
    assert sdf.schema["month"].dataType == T.IntegerType()
    check_vals = check_sdf.select("month").distinct().collect()
    for row in check_vals:
        assert row["month"] == 1

    assert "year" in cols
    assert sdf.schema["year"].dataType == T.IntegerType()
    check_vals = check_sdf.select("year").distinct().collect()
    for row in check_vals:
        assert row["year"] == 2022

    assert "water_year" in cols
    assert sdf.schema["water_year"].dataType == T.IntegerType()
    check_vals = check_sdf.select("water_year").distinct().collect()
    for row in check_vals:
        assert row["water_year"] == 2022

    assert "normalized_flow" in cols
    assert sdf.schema["normalized_flow"].dataType == T.FloatType()
    check_vals = check_sdf.select("normalized_flow").collect()
    # assert np.round(check_vals[0]["normalized_flow"], 3) == 0.003  # TODO: Why?
    assert np.round(check_vals[0]["normalized_flow"], 3) == 0.001

    assert "season" in cols
    assert sdf.schema["season"].dataType == T.StringType()
    check_vals = check_sdf.select("season").distinct().collect()
    for row in check_vals:
        assert row["season"] in ["winter", "spring", "summer", "fall"]

    assert "forecast_lead_time" in cols
    assert sdf.schema["forecast_lead_time"].dataType == T.DayTimeIntervalType()
    row = check_sdf.collect()[1]
    expected_val = (row["value_time"] - row["reference_time"]).total_seconds()
    test_val = row["forecast_lead_time"].total_seconds()
    assert expected_val == test_val

    assert "threshold_value_exceeded" in cols
    assert sdf.schema["threshold_value_exceeded"].dataType == T.BooleanType()
    check_vals = check_sdf.select(
        "threshold_value_exceeded").distinct().collect()
    assert check_vals[0]["threshold_value_exceeded"] is False

    assert "day_of_year" in cols
    assert sdf.schema["day_of_year"].dataType == T.IntegerType()
    check_vals = check_sdf.select("day_of_year").distinct().collect()
    for row in check_vals:
        assert row["day_of_year"] in [1, 2]

    # ev.spark.stop()


def test_add_timeseries_udfs(tmpdir):
    """Test adding a timeseries aware UDF."""
    # utilize e0_2_location_example from s3 to satisfy baseflow POR reqs
    ev = teehr.Evaluation(tmpdir, create_local_dir=True)
    ev.clone_from_s3(remote_namespace_name="e0_2_location_example",
                     primary_location_ids=["usgs-14316700"])
    sdf = ev.joined_timeseries.to_sdf()

    # set up input to baseflow package for native testing
    pdf = sdf.toPandas()
    pdf = pdf.sort_values(by='value_time')
    streamflow = pd.Series(pdf['primary_value'].values,
                           index=pd.to_datetime(pdf['value_time']))

    # test Lyne-Hollick baseflow
    lhbf = tcf.LyneHollickBaseflow()
    sdf = lhbf.apply_to(sdf)
    result = baseflow.single(series=streamflow,
                             method='LH',
                             return_kge=False)
    df = result[0]
    control = df['LH'].values.sum()
    test = sdf.select('lyne_hollick_baseflow').toPandas()[
        'lyne_hollick_baseflow'].values.sum()
    assert np.isclose(control, test, atol=0.001)

    # test Chapman baseflow
    chapbf = tcf.ChapmanBaseflow()
    sdf = chapbf.apply_to(sdf)
    result = baseflow.single(series=streamflow,
                             method='Chapman',
                             return_kge=False)
    df = result[0]
    control = df['Chapman'].values.sum()
    test = sdf.select('chapman_baseflow').toPandas()[
        'chapman_baseflow'].values.sum()
    assert np.isclose(control, test, atol=0.001)

    # test Chapman-Maxwell baseflow
    cmbf = tcf.ChapmanMaxwellBaseflow()
    sdf = cmbf.apply_to(sdf)
    result = baseflow.single(series=streamflow,
                             method='CM',
                             return_kge=False)
    df = result[0]
    control = df['CM'].values.sum()
    test = sdf.select('chapman_maxwell_baseflow').toPandas()[
        'chapman_maxwell_baseflow'].values.sum()
    assert np.isclose(control, test, atol=0.001)

    # test Boughton baseflow
    bbf = tcf.BoughtonBaseflow()
    sdf = bbf.apply_to(sdf)
    result = baseflow.single(series=streamflow,
                             method='Boughton',
                             return_kge=False)
    df = result[0]
    control = df['Boughton'].values.sum()
    test = sdf.select('boughton_baseflow').toPandas()[
        'boughton_baseflow'].values.sum()
    assert np.isclose(control, test, atol=0.001)

    # test Furey baseflow
    fbf = tcf.FureyBaseflow()
    sdf = fbf.apply_to(sdf)
    result = baseflow.single(series=streamflow,
                             method='Furey',
                             return_kge=False)
    df = result[0]
    control = df['Furey'].values.sum()
    test = sdf.select('furey_baseflow').toPandas()[
        'furey_baseflow'].values.sum()
    assert np.isclose(control, test, atol=0.001)

    # test Eckhardt baseflow
    eckbf = tcf.EckhardtBaseflow()
    sdf = eckbf.apply_to(sdf)
    result = baseflow.single(series=streamflow,
                             method='Eckhardt',
                             return_kge=False)
    df = result[0]
    control = df['Eckhardt'].values.sum()
    test = sdf.select('eckhardt_baseflow').toPandas()[
        'eckhardt_baseflow'].values.sum()
    assert np.isclose(control, test, atol=0.001)

    # test EWMA baseflow
    ewmabf = tcf.EWMABaseflow()
    sdf = ewmabf.apply_to(sdf)
    result = baseflow.single(series=streamflow,
                             method='EWMA',
                             return_kge=False)
    df = result[0]
    control = df['EWMA'].values.sum()
    test = sdf.select('ewma_baseflow').toPandas()['ewma_baseflow'].values.sum()
    assert np.isclose(control, test, atol=0.001)

    # test Willems baseflow
    wbf = tcf.WillemsBaseflow()
    sdf = wbf.apply_to(sdf)
    result = baseflow.single(series=streamflow,
                             method='Willems',
                             return_kge=False)
    df = result[0]
    control = df['Willems'].values.sum()
    test = sdf.select('willems_baseflow').toPandas()[
        'willems_baseflow'].values.sum()
    assert np.isclose(control, test, atol=0.001)

    # test UKIH baseflow
    ukihbf = tcf.UKIHBaseflow()
    sdf = ukihbf.apply_to(sdf)
    result = baseflow.single(series=streamflow,
                             method='UKIH',
                             return_kge=False)
    df = result[0]
    control = df['UKIH'].values.sum()
    test = sdf.select('ukih_baseflow').toPandas()['ukih_baseflow'].values.sum()
    assert np.isclose(control, test, atol=0.001)

    # test baseflow period detection (no event_threshold)
    bfdp = tcf.BaseflowPeriodDetection(
        baseflow_field_name='lyne_hollick_baseflow'
        )
    sdf = bfdp.apply_to(sdf)
    event_count = sdf.select('baseflow_period_id').distinct().count()
    assert event_count == 130

    # test baseflow period detection (w/ event_threshold)
    bfdp = tcf.BaseflowPeriodDetection(
        baseflow_field_name='lyne_hollick_baseflow',
        event_threshold=1.5,
        output_baseflow_period_field_name='baseflow_period_2',
        output_baseflow_period_id_field_name='baseflow_period_id_2'
    )
    sdf = bfdp.apply_to(sdf)
    event_count = sdf.select('baseflow_period_id_2').distinct().count()
    assert event_count == 208

    # test percentile event detection (default)
    ped = tcf.PercentileEventDetection()
    sdf = ped.apply_to(sdf)
    event_count = sdf.select('event_id').distinct().count()
    assert event_count == 219

    # test percentile event detection (no event-id)
    sdf = ev.joined_timeseries.to_sdf()
    ped = tcf.PercentileEventDetection(
        skip_event_id=True
    )
    sdf = ped.apply_to(sdf)
    num_event_timesteps = sdf.filter(sdf.event == True).count()
    assert num_event_timesteps == 14823

    # test percentile event detection (return quantile value)
    sdf = ev.joined_timeseries.to_sdf()
    ped = tcf.PercentileEventDetection(
        add_quantile_field=True
    )
    sdf = ped.apply_to(sdf)
    distinct_quantiles = sdf.select("quantile_value").distinct().collect()
    quantile = distinct_quantiles[0][0]
    assert np.isclose(quantile, 37.66, atol=0.01)

<<<<<<< HEAD
    # ev.spark.stop()
=======
    # test exceedance probability
    sdf = ev.joined_timeseries.to_sdf()
    ep = tcf.ExceedanceProbability()
    sdf = ep.apply_to(sdf)
    columns = sdf.columns
    min_ep = sdf.select(
        F.min("exceedance_probability")
        ).collect()[0][0]
    max_ep = sdf.select(
        F.max("exceedance_probability")
        ).collect()[0][0]
    assert np.isclose(min_ep, 0.0, atol=0.001)
    assert np.isclose(max_ep, 1.0, atol=0.001)
    assert "exceedance_probability" in columns

    ev.spark.stop()
>>>>>>> 8f5215c4


def test_add_udfs_write(tmpdir):
    """Test adding UDFs and write DataFrame back to table."""
    ev = setup_v0_3_study(tmpdir)

    ped = tcf.PercentileEventDetection()
    ev.joined_timeseries.add_calculated_fields(ped).write()

    flt = rcf.ForecastLeadTime()
    ev.joined_timeseries.add_calculated_fields(flt).write()

    new_sdf = ev.joined_timeseries.to_sdf()
    cols = new_sdf.columns
    assert "event" in cols
    assert "event_id" in cols
    assert "forecast_lead_time" in cols

    # ev.spark.stop()


def test_location_event_detection(tmpdir):
    """Test event detection and metrics per event."""
    ev = setup_v0_3_study(tmpdir)

    ped = tcf.PercentileEventDetection()
    sdf = ev.metrics.add_calculated_fields(ped).query(
        group_by=["configuration_name", "primary_location_id", "event_id"],
        include_metrics=[
            teehr.SignatureMetrics.Maximum(
                input_field_names=["primary_value"],
                output_field_name="max_primary_value"
            ),
            teehr.SignatureMetrics.Maximum(
                input_field_names=["secondary_value"],
                output_field_name="max_secondary_value"
            )
        ]
    ).to_sdf()

    assert sdf.count() == 6

    assert "configuration_name" in sdf.columns
    assert "primary_location_id" in sdf.columns
    assert "event_id" in sdf.columns
    assert "max_primary_value" in sdf.columns
    assert "max_secondary_value" in sdf.columns

    # ev.spark.stop()


if __name__ == "__main__":
    with tempfile.TemporaryDirectory(
        prefix="teehr-"
    ) as tempdir:
        test_add_row_udfs_null_reference(
            tempfile.mkdtemp(
                prefix="0-",
                dir=tempdir
            )
        )
        test_add_row_udfs(
            tempfile.mkdtemp(
                prefix="1-",
                dir=tempdir
            )
        )
        test_add_timeseries_udfs(
            tempfile.mkdtemp(
                prefix="2-",
                dir=tempdir
            )
        )
        test_add_udfs_write(
            tempfile.mkdtemp(
                prefix="3-",
                dir=tempdir
            )
        )
        test_location_event_detection(
            tempfile.mkdtemp(
                prefix="5-",
                dir=tempdir
            )
        )<|MERGE_RESOLUTION|>--- conflicted
+++ resolved
@@ -301,9 +301,6 @@
     quantile = distinct_quantiles[0][0]
     assert np.isclose(quantile, 37.66, atol=0.01)
 
-<<<<<<< HEAD
-    # ev.spark.stop()
-=======
     # test exceedance probability
     sdf = ev.joined_timeseries.to_sdf()
     ep = tcf.ExceedanceProbability()
@@ -319,8 +316,22 @@
     assert np.isclose(max_ep, 1.0, atol=0.001)
     assert "exceedance_probability" in columns
 
+    # test exceedance probability
+    sdf = ev.joined_timeseries.to_sdf()
+    ep = tcf.ExceedanceProbability()
+    sdf = ep.apply_to(sdf)
+    columns = sdf.columns
+    min_ep = sdf.select(
+        F.min("exceedance_probability")
+        ).collect()[0][0]
+    max_ep = sdf.select(
+        F.max("exceedance_probability")
+        ).collect()[0][0]
+    assert np.isclose(min_ep, 0.0, atol=0.001)
+    assert np.isclose(max_ep, 1.0, atol=0.001)
+    assert "exceedance_probability" in columns
+
     ev.spark.stop()
->>>>>>> 8f5215c4
 
 
 def test_add_udfs_write(tmpdir):
