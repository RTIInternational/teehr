--- conflicted
+++ resolved
@@ -1,12 +1,7 @@
 """Test the import_timeseries function in the Evaluation class."""
 from pathlib import Path
 from teehr import Evaluation
-<<<<<<< HEAD
-from teehr import Metrics as m
-from teehr.models.tables import (
-=======
 from teehr.models.pydantic_table_models import (
->>>>>>> 1db0e3a0
     Configuration,
     Unit,
     Variable
