--- conflicted
+++ resolved
@@ -1,11 +1,7 @@
 """Functions for formatting filters for querying."""
 import pandas as pd
-<<<<<<< HEAD
-import pandera as pa
-=======
 import pandera.pandas as pa
-import warnings
->>>>>>> c6d926bb
+# import warnings
 
 from collections.abc import Iterable
 from datetime import datetime, timedelta
