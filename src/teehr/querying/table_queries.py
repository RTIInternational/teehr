"""Functions to query the joined timeseries data."""
import logging
from typing import Union, List
from pathlib import Path
from pyspark.sql import SparkSession
import geopandas as gpd
import pandas as pd

<<<<<<< HEAD
from teehr.querying.filter_format import validate_and_apply_filters
from teehr.querying.metrics_format import apply_aggregation_metrics
=======
from teehr.querying.filter_format import apply_filters, validate_filter_values
from teehr.querying.metric_format import apply_aggregation_metrics
>>>>>>> c020a6c2
from teehr.querying.utils import (
    order_df,
    df_to_gdf,
    group_df,
    join_locations_geometry
)
<<<<<<< HEAD
from teehr.models.metrics.metrics import MetricsBasemodel
# from teehr.models.dataset.table_models import (
#     Configuration,
#     Unit,
#     Variable,
#     Attribute,
#     Location,
#     LocationAttribute,
#     LocationCrosswalk,
#     Timeseries,
# )
=======
from teehr.models.metrics.metric_models import MetricsBasemodel
from teehr.models.dataset.table_models import (
    Configuration,
    Unit,
    Variable,
    Attribute,
    Location,
    LocationAttribute,
    LocationCrosswalk,
    Timeseries,
)
>>>>>>> c020a6c2
from teehr.models.dataset.filters import (
    # ConfigurationFilter,
    # UnitFilter,
    # VariableFilter,
    # AttributeFilter,
    # LocationFilter,
    # LocationAttributeFilter,
    # LocationCrosswalkFilter,
    # TimeseriesFilter,
    JoinedTimeseriesFilter
)
from teehr.models.dataset.table_enums import (
    # ConfigurationFields,
    # UnitFields,
    # VariableFields,
    # AttributeFields,
    # LocationFields,
    # LocationAttributeFields,
    # LocationCrosswalkFields,
    # TimeseriesFields,
    JoinedTimeseriesFields
)

logger = logging.getLogger(__name__)


# def get_units(
#     spark: SparkSession,
#     dirpath: Union[str, Path],
#     filters: Union[UnitFilter, List[UnitFilter]] = None,
#     order_by: Union[UnitFields, List[UnitFields]] = None
# ) -> pd.DataFrame:
#     """Get the units data."""
#     logger.info("Querying the units table.")
#     # Read all the files in the given directory
#     units_df = (
#         spark.read.format("csv")
#         .option("recursiveFileLookup", "true")
#         .option("mergeSchema", "true")
#         .option("header", True)
#         # .option("delimiter", ",")
#         .load(str(dirpath))
#     )
#     if filters is not None:
#         units_df = validate_and_apply_filters(units_df, filters, Unit, UnitFilter)

#     if order_by is not None:
#         units_df = order_df(units_df, order_by)

#     return units_df.toPandas()


# def get_variables(
#     spark: SparkSession,
#     dirpath: Union[str, Path],
#     filters: Union[VariableFilter, List[VariableFilter]] = None,
#     order_by: Union[VariableFields, List[VariableFields]] = None
# ) -> pd.DataFrame:
#     """Get the variables data."""
#     logger.info("Querying the variables table.")
#     # Read all the files in the given directory
#     variables_df = (
#         spark.read.format("csv")
#         .option("recursiveFileLookup", "true")
#         .option("mergeSchema", "true")
#         .option("header", True)
#         .load(str(dirpath))
#     )
#     if filters is not None:
#         variables_df - validate_and_apply_filters(variables_df, filters, Variable, VariableFilter)

#     if order_by is not None:
#         variables_df = order_df(variables_df, order_by)

#     return variables_df.toPandas()


# def get_attributes(
#     spark: SparkSession,
#     dirpath: Union[str, Path],
#     filters: Union[AttributeFilter, List[AttributeFilter]] = None,
#     order_by: Union[AttributeFields, List[AttributeFields]] = None
# ) -> pd.DataFrame:
#     """Get the attributes data."""
#     logger.info("Querying the attributes table.")
#     # Read all the files in the given directory
#     attributes_df = (
#         spark.read.format("csv")
#         .option("recursiveFileLookup", "true")
#         .option("mergeSchema", "true")
#         .option("header", True)
#         .load(str(dirpath))
#     )
#     if filters is not None:
#         attributes_df = validate_and_apply_filters(attributes_df, filters, Attribute, AttributeFilter)

#     if order_by is not None:
#         attributes_df = order_df(attributes_df, order_by)

#     return attributes_df.toPandas()


# def get_configurations(
#     spark: SparkSession,
#     dirpath: Union[str, Path],
#     filters: Union[
#         ConfigurationFilter,
#         List[ConfigurationFilter]
#     ] = None,
#     order_by: Union[
#         ConfigurationFields,
#         List[ConfigurationFields]
#     ] = None
# ) -> pd.DataFrame:
#     """Get the configurations data."""
#     logger.info("Querying the configurations table.")
#     # Read all the files in the given directory
#     configurations_df = (
#         spark.read.format("csv")
#         .option("recursiveFileLookup", "true")
#         .option("mergeSchema", "true")
#         .option("header", True)
#         .load(str(dirpath))
#     )
#     if filters is not None:
#         configurations_df = validate_and_apply_filters(configurations_df, filters, Configuration, ConfigurationFilter)

#     if order_by is not None:
#         configurations_df = order_df(configurations_df, order_by)

#     return configurations_df.toPandas()


# def get_locations(
#     spark: SparkSession,
#     dirpath: Union[str, Path],
#     filters: Union[LocationFilter, List[LocationFilter]] = None,
#     order_by: Union[LocationFields, List[LocationFields]] = None,
# ) -> gpd.GeoDataFrame:
#     """Get the locations data."""
#     logger.info("Querying the locations table.")
#     # Read all the files in the given directory
#     locations_df = (
#         spark.read.format("parquet")
#         .option("recursiveFileLookup", "true")
#         .option("mergeSchema", "true")
#         .load(str(dirpath))
#     )
#     if filters is not None:
#         locations_df = validate_and_apply_filters(locations_df, filters, Location, LocationFilter)

#     if order_by is not None:
#         locations_df = order_df(locations_df, order_by)

    # return df_to_gdf(locations_df.toPandas())


# def get_location_attributes(
#     spark: SparkSession,
#     dirpath: Union[str, Path],
#     filters: Union[
#         LocationAttributeFilter,
#         List[LocationAttributeFilter]
#     ] = None,
#     order_by: Union[
#         LocationAttributeFields,
#         List[LocationAttributeFields]
#     ] = None
# ) -> pd.DataFrame:
#     """Get the location attributes data."""
#     logger.info("Querying the locations attributes table.")
#     # Read all the files in the given directory
#     location_attributes_df = (
#         spark.read.format("parquet")
#         .option("recursiveFileLookup", "true")
#         .option("mergeSchema", "true")
#         .load(str(dirpath))
#     )
#     if filters is not None:
#         location_attributes_df = validate_and_apply_filters(
#             location_attributes_df,
#             filters,
#             LocationAttribute,
#             LocationAttributeFilter
#         )

#     if order_by is not None:
#         location_attributes_df = order_df(location_attributes_df, order_by)

#     return location_attributes_df.toPandas()


# def get_location_crosswalks(
#     spark: SparkSession,
#     dirpath: Union[str, Path],
#     filters: Union[
#         LocationCrosswalkFilter,
#         List[LocationCrosswalkFilter]
#     ] = None,
#     order_by: Union[
#         LocationCrosswalkFields,
#         List[LocationCrosswalkFields]
#     ] = None
# ) -> pd.DataFrame:
#     """Get the location crosswalks data."""
#     logger.info("Querying the locations crosswalk table.")
#     # Read all the files in the given directory
#     location_crosswalks_df = (
#         spark.read.format("parquet")
#         .option("recursiveFileLookup", "true")
#         .option("mergeSchema", "true")
#         .load(str(dirpath))
#     )
#     if filters is not None:
#         location_crosswalks_df = validate_and_apply_filters(
#             location_crosswalks_df,
#             filters,
#             LocationCrosswalk,
#             LocationCrosswalkFilter
        # )

#     if order_by is not None:
#         location_crosswalks_df = order_df(location_crosswalks_df, order_by)

#     return location_crosswalks_df.toPandas()


# def get_timeseries(
#     spark: SparkSession,
#     dirpath: Union[str, Path],
#     filters: Union[TimeseriesFilter, List[TimeseriesFilter]] = None,
#     order_by: Union[TimeseriesFields, List[TimeseriesFields]] = None
# ) -> pd.DataFrame:
#     """Get the timeseries data."""
#     logger.info("Querying the timeseries table.")
#     # Read all the files in the given directory
#     timeseries_df = (
#         spark.read.format("parquet")
#         .option("recursiveFileLookup", "true")
#         .option("mergeSchema", "true")
#         .load(str(dirpath))
#     )
#     if filters is not None:
#         timeseries_df = validate_and_apply_filters(
#             timeseries_df,
#             filters,
#             Timeseries,
#             TimeseriesFilter
#         )

#     if order_by is not None:
#         timeseries_df = order_df(timeseries_df, order_by)

#     return timeseries_df.toPandas()


# def get_joined_timeseries(
#     spark: SparkSession,
#     dirpath: Union[str, Path],
#     filters: Union[
#         JoinedTimeseriesFilter,
#         List[JoinedTimeseriesFilter]
#     ] = None,
#     order_by: Union[
#         JoinedTimeseriesFields,
#         List[JoinedTimeseriesFields]
#     ] = None
# ) -> pd.DataFrame:
#     """Get the joined timeseries data."""
#     logger.info("Querying the joined timeseries table.")
#     # Read all the files in the given directory
#     joined_timeseries_df = (
#         spark.read.format("parquet")
#         .option("recursiveFileLookup", "true")
#         .option("mergeSchema", "true")
#         .load(str(dirpath))
#     )
#     # validated_filters = validate_filter_values(filters, Timeseries)
#     if filters is not None:
#         joined_timeseries_df = validate_and_apply_filters(
#             joined_timeseries_df,
#             filters,
#             JoinedTimeseriesFilter,
#             validate=False
#         )

#     if order_by is not None:
#         joined_timeseries_df = order_df(joined_timeseries_df, order_by)

#     return joined_timeseries_df.toPandas()


def get_metrics(
    spark: SparkSession,
    dirpath: Union[str, Path],
    locations_dirpath: Union[str, Path],
    include_metrics: Union[
        List[MetricsBasemodel],
        str
    ],
    group_by: Union[
        JoinedTimeseriesFields,
        List[JoinedTimeseriesFields]
    ],
    filters: Union[
        JoinedTimeseriesFilter,
        List[JoinedTimeseriesFilter]
    ] = None,
    order_by: Union[
        JoinedTimeseriesFields,
        List[JoinedTimeseriesFields]
    ] = None,
    include_geometry: bool = False
) -> Union[pd.DataFrame, gpd.GeoDataFrame]:
    """Get the metrics data."""
    logger.info("Calculating performance metrics.")
    joined_timeseries_df = (
        spark.read.format("parquet")
        .option("recursiveFileLookup", "true")
        .option("mergeSchema", "true")
        .load(str(dirpath))
    )
    if filters is not None:
        logger.debug("Applying filters to the metrics query.")
        joined_timeseries_df = validate_and_apply_filters(joined_timeseries_df, filters)

    if order_by is not None:
        logger.debug("Ordering the metrics query.")
        joined_timeseries_df = order_df(joined_timeseries_df, order_by)

    logger.debug("Grouping the metrics query.")
    grouped_df = group_df(joined_timeseries_df, group_by)

    metrics_df = apply_aggregation_metrics(
        grouped_df,
        include_metrics
    )

    if include_geometry:
        return join_locations_geometry(
            spark,
            metrics_df,
            group_by,
            locations_dirpath
        )

    return metrics_df.toPandas()<|MERGE_RESOLUTION|>--- conflicted
+++ resolved
@@ -6,21 +6,15 @@
 import geopandas as gpd
 import pandas as pd
 
-<<<<<<< HEAD
 from teehr.querying.filter_format import validate_and_apply_filters
-from teehr.querying.metrics_format import apply_aggregation_metrics
-=======
-from teehr.querying.filter_format import apply_filters, validate_filter_values
 from teehr.querying.metric_format import apply_aggregation_metrics
->>>>>>> c020a6c2
 from teehr.querying.utils import (
     order_df,
     df_to_gdf,
     group_df,
     join_locations_geometry
 )
-<<<<<<< HEAD
-from teehr.models.metrics.metrics import MetricsBasemodel
+from teehr.models.metrics.metric_models import MetricsBasemodel
 # from teehr.models.dataset.table_models import (
 #     Configuration,
 #     Unit,
@@ -31,19 +25,6 @@
 #     LocationCrosswalk,
 #     Timeseries,
 # )
-=======
-from teehr.models.metrics.metric_models import MetricsBasemodel
-from teehr.models.dataset.table_models import (
-    Configuration,
-    Unit,
-    Variable,
-    Attribute,
-    Location,
-    LocationAttribute,
-    LocationCrosswalk,
-    Timeseries,
-)
->>>>>>> c020a6c2
 from teehr.models.dataset.filters import (
     # ConfigurationFilter,
     # UnitFilter,
