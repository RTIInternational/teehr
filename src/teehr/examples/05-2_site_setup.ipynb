--- conflicted
+++ resolved
@@ -29,12 +29,9 @@
    "metadata": {},
    "outputs": [],
    "source": [
-<<<<<<< HEAD
     "# TEST_DATA = \"/home/matt/repos/teehr/tests/data/two_locations/\"\n",
-    "TEST_DATA = \"/home/sam/git/teehr/tests/data/two_locations/\"\n",
-=======
+    "# TEST_DATA = \"/home/sam/git/teehr/tests/data/two_locations/\"\n",
     "TEST_DATA = \"/home/slandsteiner/repos/teehr/tests/data/two_locations/\"\n",
->>>>>>> addc5054
     "LOCATIONS = Path(TEST_DATA, \"two_locations.parquet\")\n",
     "XWALKS = Path(TEST_DATA, \"two_crosswalks.parquet\")\n",
     "LOCATION_ATTRS = Path(TEST_DATA, \"two_location_attributes.parquet\")"
