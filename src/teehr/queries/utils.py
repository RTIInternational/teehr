--- conflicted
+++ resolved
@@ -68,66 +68,6 @@
         An SQL formatted string for single filter object.
     """
     column = filter.column
-<<<<<<< HEAD
-
-    if isinstance(filter.value, str):
-        return f"""{column} {filter.operator} '{filter.value}'"""
-    elif isinstance(filter.value, int) or isinstance(filter.value, float):
-        return f"""{column} {filter.operator} {filter.value}"""
-    elif isinstance(filter.value, datetime):
-        dt_str = filter.value.strftime(SQL_DATETIME_STR_FORMAT)
-        return f"""{column} {filter.operator} '{dt_str}'"""
-    elif isinstance(filter.value, Iterable) and not isinstance(
-        filter.value, str
-    ):
-        value = _format_iterable_value(filter.value)
-        return f"""{column} {filter.operator} {value}"""
-    else:
-        warnings.warn(
-            "treating value as string because didn't know what else to do."
-        )
-        return f"""{column} {filter.operator} '{str(filter.value)}'"""
-
-
-def filters_to_sql_db(filters: List[JoinedFilter]) -> List[str]:
-    """Generate SQL where clause string from filters.
-
-    Parameters
-    ----------
-    filters : List[MetricFilter]
-        A list of MetricFilter objects describing the filters.
-
-    Returns
-    -------
-    str
-        A where clause formatted string.
-    """
-    if len(filters) > 0:
-        filter_strs = []
-        for f in filters:
-            filter_strs.append(_format_filter_item_db(f))
-        qry = f"""WHERE {f" AND ".join(filter_strs)}"""
-        return qry
-
-    return "--no where clause"
-
-
-def _format_filter_item(filter: Union[JoinedFilter, TimeseriesFilter]) -> str:
-    """Return an SQL formatted string for single filter object.
-
-    Parameters
-    ----------
-    filter : models.*Filter
-        A single *Filter object.
-
-    Returns
-    -------
-    str
-        An SQL formatted string for single filter object.
-    """
-    column = filter.column
-=======
->>>>>>> da232f95
     prepend_sf_list = [
         "value_time",
         "reference_time",
@@ -189,20 +129,8 @@
 def geometry_join_clause(
     q: Union[tmq.MetricQuery, tmq.JoinedTimeseriesQuery]
 ) -> str:
-    """Generate the join clause."""
+    """Generate the join clause for geometry."""
     if q.include_geometry:
-<<<<<<< HEAD
-        return """JOIN geometry gf
-            on pf.location_id = gf.id
-        """
-    return ""
-
-
-def geometry_join_clause(q: Union[MetricQuery, JoinedTimeseriesQuery]) -> str:
-    """Generate the join clause."""
-    if q.include_geometry:
-=======
->>>>>>> da232f95
         return f"""JOIN read_parquet('{str(q.geometry_filepath)}') gf
             on pf.location_id = gf.id
         """
@@ -222,20 +150,7 @@
 
 
 def geometry_joined_select_clause(
-<<<<<<< HEAD
-        q: Union[MetricQuery, JoinedTimeseriesQuery]
-) -> str:
-    """Generate the geometry joined select clause."""
-    if q.include_geometry:
-        return ", geometry"
-    return ""
-
-
-def geometry_select_clause_db(
-    q: Union[MetricQuery, JoinedTimeseriesQuery]
-=======
         q: Union[tmq.MetricQuery, tmq.JoinedTimeseriesQuery]
->>>>>>> da232f95
 ) -> str:
     """Generate the geometry select clause for a database."""
     if q.include_geometry:
@@ -392,12 +307,8 @@
     return qry
 
 
-<<<<<<< HEAD
-def _nse_cte(mq: MetricQuery) -> str:
+def _nse_cte(mq: Union[tmq.MetricQuery, tmqd.MetricQuery]) -> str:
     """Generate the nash-sutcliffe-efficiency CTE."""
-=======
-def _nse_cte(mq: Union[tmq.MetricQuery, tmqd.MetricQuery]) -> str:
->>>>>>> da232f95
     if (
         "nash_sutcliffe_efficiency" in mq.include_metrics
         or mq.include_metrics == "all"
@@ -416,12 +327,8 @@
     return ""
 
 
-<<<<<<< HEAD
-def _join_nse_cte(mq: MetricQuery) -> str:
+def _join_nse_cte(mq: Union[tmq.MetricQuery, tmqd.MetricQuery]) -> str:
     """Generate the join nash-sutcliffe-efficiency CTE."""
-=======
-def _join_nse_cte(mq: Union[tmq.MetricQuery, tmqd.MetricQuery]) -> str:
->>>>>>> da232f95
     if (
         "nash_sutcliffe_efficiency" in mq.include_metrics
         or mq.include_metrics == "all"
@@ -432,14 +339,10 @@
     return ""
 
 
-<<<<<<< HEAD
-def _select_max_value_timedelta(mq: MetricQuery) -> str:
+def _select_max_value_timedelta(
+    mq: Union[tmq.MetricQuery, tmqd.MetricQuery]
+) -> str:
     """Generate the select max value timedelta query segment."""
-=======
-def _select_max_value_timedelta(
-    mq: Union[tmq.MetricQuery, tmqd.MetricQuery]
-) -> str:
->>>>>>> da232f95
     if (
         "max_value_timedelta" in mq.include_metrics
         or mq.include_metrics == "all"
@@ -455,14 +358,10 @@
     return ""
 
 
-<<<<<<< HEAD
-def _select_secondary_max_value_time(mq: MetricQuery) -> str:
+def _select_secondary_max_value_time(
+    mq: Union[tmq.MetricQuery, tmqd.MetricQuery]
+) -> str:
     """Generate the select secondary max value time query segment."""
-=======
-def _select_secondary_max_value_time(
-    mq: Union[tmq.MetricQuery, tmqd.MetricQuery]
-) -> str:
->>>>>>> da232f95
     if (
         "secondary_max_value_time" in mq.include_metrics
         or mq.include_metrics == "all"
@@ -474,14 +373,10 @@
     return ""
 
 
-<<<<<<< HEAD
-def _select_primary_max_value_time(mq: MetricQuery) -> str:
+def _select_primary_max_value_time(
+    mq: Union[tmq.MetricQuery, tmqd.MetricQuery]
+) -> str:
     """Generate the select primary max value time query segment."""
-=======
-def _select_primary_max_value_time(
-    mq: Union[tmq.MetricQuery, tmqd.MetricQuery]
-) -> str:
->>>>>>> da232f95
     if (
         "primary_max_value_time" in mq.include_metrics
         or mq.include_metrics == "all"
@@ -493,14 +388,10 @@
     return ""
 
 
-<<<<<<< HEAD
-def _select_root_mean_squared_error(mq: MetricQuery) -> str:
+def _select_root_mean_squared_error(
+    mq: Union[tmq.MetricQuery, tmqd.MetricQuery]
+) -> str:
     """Generate the select root mean squared error query segment."""
-=======
-def _select_root_mean_squared_error(
-    mq: Union[tmq.MetricQuery, tmqd.MetricQuery]
-) -> str:
->>>>>>> da232f95
     if (
         "root_mean_squared_error" in mq.include_metrics
         or mq.include_metrics == "all"
@@ -511,14 +402,10 @@
     return ""
 
 
-<<<<<<< HEAD
-def _select_mean_squared_error(mq: MetricQuery) -> str:
+def _select_mean_squared_error(
+    mq: Union[tmq.MetricQuery, tmqd.MetricQuery]
+) -> str:
     """Generate the select mean squared error query segment."""
-=======
-def _select_mean_squared_error(
-    mq: Union[tmq.MetricQuery, tmqd.MetricQuery]
-) -> str:
->>>>>>> da232f95
     if (
         "mean_squared_error" in mq.include_metrics
         or mq.include_metrics == "all"
@@ -529,25 +416,17 @@
     return ""
 
 
-<<<<<<< HEAD
-def _select_mean_error(mq: MetricQuery) -> str:
+def _select_mean_error(mq: Union[tmq.MetricQuery, tmqd.MetricQuery]) -> str:
     """Generate the select mean error query segment."""
-=======
-def _select_mean_error(mq: Union[tmq.MetricQuery, tmqd.MetricQuery]) -> str:
->>>>>>> da232f95
     if "mean_error" in mq.include_metrics or mq.include_metrics == "all":
         return """, sum(absolute_difference)/count(*) as mean_error"""
     return ""
 
 
-<<<<<<< HEAD
-def _select_kling_gupta_efficiency(mq: MetricQuery) -> str:
+def _select_kling_gupta_efficiency(
+    mq: Union[tmq.MetricQuery, tmqd.MetricQuery]
+) -> str:
     """Generate the select kling gupta efficiency query segment."""
-=======
-def _select_kling_gupta_efficiency(
-    mq: Union[tmq.MetricQuery, tmqd.MetricQuery]
-) -> str:
->>>>>>> da232f95
     if (
         "kling_gupta_efficiency" in mq.include_metrics
         or mq.include_metrics == "all"
@@ -562,14 +441,10 @@
     return ""
 
 
-<<<<<<< HEAD
-def _select_nash_sutcliffe_efficiency(mq: MetricQuery) -> str:
+def _select_nash_sutcliffe_efficiency(
+    mq: Union[tmq.MetricQuery, tmqd.MetricQuery]
+) -> str:
     """Generate the select nash sutcliffe efficiency query segment."""
-=======
-def _select_nash_sutcliffe_efficiency(
-    mq: Union[tmq.MetricQuery, tmqd.MetricQuery]
-) -> str:
->>>>>>> da232f95
     if (
         "nash_sutcliffe_efficiency" in mq.include_metrics
         or mq.include_metrics == "all"
@@ -582,25 +457,17 @@
     return ""
 
 
-<<<<<<< HEAD
-def _select_bias(mq: MetricQuery) -> str:
+def _select_bias(mq: Union[tmq.MetricQuery, tmqd.MetricQuery]) -> str:
     """Generate the select bias  query segment."""
-=======
-def _select_bias(mq: Union[tmq.MetricQuery, tmqd.MetricQuery]) -> str:
->>>>>>> da232f95
     if "bias" in mq.include_metrics or mq.include_metrics == "all":
         return """, sum(secondary_value - primary_value)/count(*) as bias"""
     return ""
 
 
-<<<<<<< HEAD
-def _select_max_value_delta(mq: MetricQuery) -> str:
+def _select_max_value_delta(
+    mq: Union[tmq.MetricQuery, tmqd.MetricQuery]
+) -> str:
     """Generate the select max value delta query segment."""
-=======
-def _select_max_value_delta(
-    mq: Union[tmq.MetricQuery, tmqd.MetricQuery]
-) -> str:
->>>>>>> da232f95
     if "max_value_delta" in mq.include_metrics or mq.include_metrics == "all":
         return """, max(secondary_value) - max(primary_value)
             as max_value_delta
@@ -608,51 +475,35 @@
     return ""
 
 
-<<<<<<< HEAD
-def _select_primary_count(mq: MetricQuery) -> str:
+def _select_primary_count(mq: Union[tmq.MetricQuery, tmqd.MetricQuery]) -> str:
     """Generate the select primary count query segment."""
-=======
-def _select_primary_count(mq: Union[tmq.MetricQuery, tmqd.MetricQuery]) -> str:
->>>>>>> da232f95
     if "primary_count" in mq.include_metrics or mq.include_metrics == "all":
         return """, count(primary_value) as primary_count"""
     return ""
 
 
-<<<<<<< HEAD
-def _select_secondary_count(mq: MetricQuery) -> str:
+def _select_secondary_count(
+    mq: Union[tmq.MetricQuery, tmqd.MetricQuery]
+) -> str:
     """Generate the select secondary count query segment."""
-=======
-def _select_secondary_count(
-    mq: Union[tmq.MetricQuery, tmqd.MetricQuery]
-) -> str:
->>>>>>> da232f95
     if "secondary_count" in mq.include_metrics or mq.include_metrics == "all":
         return """, count(secondary_value) as secondary_count"""
     return ""
 
 
-<<<<<<< HEAD
-def _select_primary_minimum(mq: MetricQuery) -> str:
+def _select_primary_minimum(
+    mq: Union[tmq.MetricQuery, tmqd.MetricQuery]
+) -> str:
     """Generate the select primary minimum query segment."""
-=======
-def _select_primary_minimum(
-    mq: Union[tmq.MetricQuery, tmqd.MetricQuery]
-) -> str:
->>>>>>> da232f95
     if "primary_minimum" in mq.include_metrics or mq.include_metrics == "all":
         return """, min(primary_value) as primary_minimum"""
     return ""
 
 
-<<<<<<< HEAD
-def _select_secondary_minimum(mq: MetricQuery) -> str:
+def _select_secondary_minimum(
+    mq: Union[tmq.MetricQuery, tmqd.MetricQuery]
+) -> str:
     """Generate the select secondary minimum query segment."""
-=======
-def _select_secondary_minimum(
-    mq: Union[tmq.MetricQuery, tmqd.MetricQuery]
-) -> str:
->>>>>>> da232f95
     if (
         "secondary_minimum" in mq.include_metrics
         or mq.include_metrics == "all"
@@ -661,27 +512,19 @@
     return ""
 
 
-<<<<<<< HEAD
-def _select_primary_maximum(mq: MetricQuery) -> str:
+def _select_primary_maximum(
+    mq: Union[tmq.MetricQuery, tmqd.MetricQuery]
+) -> str:
     """Generate the select primary maximum query segment."""
-=======
-def _select_primary_maximum(
-    mq: Union[tmq.MetricQuery, tmqd.MetricQuery]
-) -> str:
->>>>>>> da232f95
     if "primary_maximum" in mq.include_metrics or mq.include_metrics == "all":
         return """, max(primary_value) as primary_maximum"""
     return ""
 
 
-<<<<<<< HEAD
-def _select_secondary_maximum(mq: MetricQuery) -> str:
+def _select_secondary_maximum(
+    mq: Union[tmq.MetricQuery, tmqd.MetricQuery]
+) -> str:
     """Generate the select secondary maximum query segment."""
-=======
-def _select_secondary_maximum(
-    mq: Union[tmq.MetricQuery, tmqd.MetricQuery]
-) -> str:
->>>>>>> da232f95
     if (
         "secondary_maximum" in mq.include_metrics
         or mq.include_metrics == "all"
@@ -690,27 +533,19 @@
     return ""
 
 
-<<<<<<< HEAD
-def _select_primary_average(mq: MetricQuery) -> str:
+def _select_primary_average(
+    mq: Union[tmq.MetricQuery, tmqd.MetricQuery]
+) -> str:
     """Generate the select primary average query segment."""
-=======
-def _select_primary_average(
-    mq: Union[tmq.MetricQuery, tmqd.MetricQuery]
-) -> str:
->>>>>>> da232f95
     if "primary_average" in mq.include_metrics or mq.include_metrics == "all":
         return """, avg(primary_value) as primary_average"""
     return ""
 
 
-<<<<<<< HEAD
-def _select_secondary_average(mq: MetricQuery) -> str:
+def _select_secondary_average(
+    mq: Union[tmq.MetricQuery, tmqd.MetricQuery]
+) -> str:
     """Generate the select secondary average query segment."""
-=======
-def _select_secondary_average(
-    mq: Union[tmq.MetricQuery, tmqd.MetricQuery]
-) -> str:
->>>>>>> da232f95
     if (
         "secondary_average" in mq.include_metrics
         or mq.include_metrics == "all"
@@ -719,49 +554,33 @@
     return ""
 
 
-<<<<<<< HEAD
-def _select_primary_sum(mq: MetricQuery) -> str:
+def _select_primary_sum(mq: Union[tmq.MetricQuery, tmqd.MetricQuery]) -> str:
     """Generate the select primary sum query segment."""
-=======
-def _select_primary_sum(mq: Union[tmq.MetricQuery, tmqd.MetricQuery]) -> str:
->>>>>>> da232f95
     if "primary_sum" in mq.include_metrics or mq.include_metrics == "all":
         return """, sum(primary_value) as primary_sum"""
     return ""
 
 
-<<<<<<< HEAD
-def _select_secondary_sum(mq: MetricQuery) -> str:
+def _select_secondary_sum(mq: Union[tmq.MetricQuery, tmqd.MetricQuery]) -> str:
     """Generate the select secondary sum query segment."""
-=======
-def _select_secondary_sum(mq: Union[tmq.MetricQuery, tmqd.MetricQuery]) -> str:
->>>>>>> da232f95
     if "secondary_sum" in mq.include_metrics or mq.include_metrics == "all":
         return """, sum(secondary_value) as secondary_sum"""
     return ""
 
 
-<<<<<<< HEAD
-def _select_primary_variance(mq: MetricQuery) -> str:
+def _select_primary_variance(
+    mq: Union[tmq.MetricQuery, tmqd.MetricQuery]
+) -> str:
     """Generate the select primary variance query segment."""
-=======
-def _select_primary_variance(
-    mq: Union[tmq.MetricQuery, tmqd.MetricQuery]
-) -> str:
->>>>>>> da232f95
     if "primary_variance" in mq.include_metrics or mq.include_metrics == "all":
         return """, var_pop(primary_value) as primary_variance"""
     return ""
 
 
-<<<<<<< HEAD
-def _select_secondary_variance(mq: MetricQuery) -> str:
+def _select_secondary_variance(
+    mq: Union[tmq.MetricQuery, tmqd.MetricQuery]
+) -> str:
     """Generate the select secondary variance query segment."""
-=======
-def _select_secondary_variance(
-    mq: Union[tmq.MetricQuery, tmqd.MetricQuery]
-) -> str:
->>>>>>> da232f95
     if (
         "secondary_variance" in mq.include_metrics
         or mq.include_metrics == "all"
