"""Module for generating area-based weights for grid layer pixels."""
from typing import Union, Dict
from pathlib import Path
import warnings
import logging

import geopandas as gpd
from geopandas import GeoDataFrame
import numpy as np
import xarray as xr
from rasterio.transform import rowcol
import rasterio
import pandas as pd
import dask
import shapely

from teehr.fetching.utils import load_gdf
from teehr.fetching.const import LOCATION_ID
import teehr.models.pandera_dataframe_schemas as schemas

logger = logging.getLogger(__name__)


@dask.delayed
def vectorize(data_array: xr.DataArray) -> gpd.GeoDataFrame:
    """
    Convert 2D xarray.DataArray into a geopandas.GeoDataFrame.

    Notes
    -----
    Heavily borrowed from GeoCube, see:
    https://github.com/corteva/geocube/blob/master/geocube/vector.py#L12
    """
    # nodata mask
    mask = None
    if np.isnan(data_array.rio.nodata):
        mask = ~data_array.isnull()
    elif data_array.rio.nodata is not None:
        mask = data_array != data_array.rio.nodata

    # Give all pixels a unique value
    data_array.values[:, :] = np.arange(0, data_array.values.size).reshape(
        data_array.shape
    )

    # vectorize generator
    vectorized_data = (
        (value, shapely.geometry.shape(polygon))
        for polygon, value in rasterio.features.shapes(
            data_array,
            transform=data_array.rio.transform(),
            mask=mask,
        )
    )
    gdf = gpd.GeoDataFrame(
        vectorized_data,
        columns=[data_array.name, "geometry"],
        crs=data_array.rio.crs,
    )
    xx, yy = np.meshgrid(data_array.x.values, data_array.y.values)
    gdf["x"] = xx.ravel()
    gdf["y"] = yy.ravel()

    return gdf


@dask.delayed
def overlay_zones(
    grid: gpd.GeoDataFrame, zones: gpd.GeoDataFrame
) -> gpd.GeoDataFrame:
    """Overlay zone polygons on vectorized grid cells."""
    with pd.option_context(
        "mode.chained_assignment", None
    ):  # to ignore setwithcopywarning
        grid.loc[:, "pixel_area"] = grid.geometry.area
        overlay_gdf = grid.overlay(zones, keep_geom_type=True)
        overlay_gdf.loc[:, "overlay_area"] = overlay_gdf.geometry.area
        overlay_gdf.loc[:, "weight"] = (
            overlay_gdf.overlay_area / overlay_gdf.pixel_area
        )
    return overlay_gdf


def vectorize_grid(
    src_da: xr.DataArray,
    nodata_val: float,
    crs_wkt: str,
    vectorize_chunk: float = 40,
) -> gpd.GeoDataFrame:
    """Vectorize pixels in the template array in chunks using dask.

    Notes
    -----
    Parameter vectorize_chunk determines how many pixels will
    be vectorized at one time
    (thousands of pixels)
    """
    src_da = src_da.persist()
    max_pixels = vectorize_chunk * 1000
    num_splits = np.ceil(src_da.values.size / max_pixels).astype(int)

    # Prepare each data array
    if num_splits > 0:
        da_list = np.array_split(src_da, num_splits)
        [da.rio.write_nodata(nodata_val, inplace=True) for da in da_list]
    else:
        src_da.rio.write_nodata(nodata_val, inplace=True)
        da_list = [src_da]

    results = []
    for da_subset in da_list:
        results.append(vectorize(da_subset))
    grid_gdf = pd.concat(dask.compute(results)[0])
    grid_gdf.crs = crs_wkt

    # Reindex to remove duplicates
    grid_gdf["index"] = np.arange(len(grid_gdf.index))
    grid_gdf.set_index("index", inplace=True)

    return grid_gdf


def calculate_weights(
    grid_gdf: gpd.GeoDataFrame,
    zone_gdf: gpd.GeoDataFrame,
    overlay_chunk: float = 250,
) -> gpd.GeoDataFrame:
    """Overlay vectorized pixels and zone polygons, and calculate weights.

    Notes
    -----
    Parameter overlay_chunk determines the size of the rectangular
    window that spatially subsets datasets for the operation
    (thousands of pixels).
    """
    # Make sure geometries are valid
    grid_gdf["geometry"] = grid_gdf.geometry.make_valid()
    zone_gdf["geometry"] = zone_gdf.geometry.make_valid()

    xmin, ymin, xmax, ymax = zone_gdf.total_bounds

    x_steps = np.arange(xmin, xmax, overlay_chunk * 1000)
    y_steps = np.arange(ymin, ymax, overlay_chunk * 1000)

    x_steps = np.append(x_steps, xmax)
    y_steps = np.append(y_steps, ymax)

    results = []
    for i in range(x_steps.size - 1):
        for j in range(y_steps.size - 1):
            xmin = x_steps[i]
            xmax = x_steps[i + 1]

            ymin = y_steps[j]
            ymax = y_steps[j + 1]

            zone = zone_gdf.cx[xmin:xmax, ymin:ymax]
            grid = grid_gdf.cx[xmin:xmax, ymin:ymax]

            if len(zone.index) == 0 or len(grid.index) == 0:
                continue
            results.append(overlay_zones(grid, zone))

    overlay_gdf = pd.concat(dask.compute(results)[0])

    return overlay_gdf


def generate_weights_file(
    zone_polygons: Union[Path, str, GeoDataFrame],
    template_dataset: Union[str, Path, xr.Dataset],
    variable_name: str,
    output_weights_filepath: Union[str, Path],
    crs_wkt: str,
    unique_zone_id: str,
    location_id_prefix: str = None,
    **read_args: Dict,
) -> None:
    """Generate a file of area weights for pixels intersecting zone polyons.

    Parameters
    ----------
    zone_polygon_filepath : Union[Path, str, GeoDataFrame]
        Path to the polygons geoparquet file or GeoDataFrame.
    template_dataset : Union[str, Path, xr.Dataset]
        Path to the grid dataset or an xarray Dataset to use as a template.
    variable_name : str
        Name of the variable within the dataset.
    output_weights_filepath : str
        Path to the resultant weights file.
    crs_wkt : str
        Coordinate system for given template gridded dataset as WKT string.
        The zone_polygons will be reprojected to this CRS.
    unique_zone_id : str
        Name of the field in the zone polygon file containing unique IDs.
    location_id_prefix : str
        Prefix to add to the location_id field.
    **read_args : dict, optional
        Keyword arguments to be passed to GeoPandas read_file().
        read_parquet(), and read_feather() methods.

    Examples
    --------
    Here we generate weights for grid pixels intersecting a given
    polygon(s). The algorithm accounts for the fraction of the pixel
    area that is within the polygon. We'll use the Nextgen divides/
    catchments as the polygons and a NWM v2.2 forcing file as the
    template grid.

    Import the necessary modules.

    >>> from teehr.utilities.generate_weights import generate_weights_file
    >>> from teehr.fetching.nwm.const import CONUS_NWM_WKT

    Define the input variables.

    >>> TEST_DIR = Path("tests", "data", "nwm22")
    >>> TEMP_DIR = Path("tests", "data", "temp")
    >>> TEMPLATE_FILEPATH = Path(TEST_DIR, "test_template_grid.nc")
    >>> ZONES_FILEPATH = Path(TEST_DIR, "test_ngen_divides.parquet")
    >>> WEIGHTS_FILEPATH = Path(TEST_DIR, "test_weights_results.parquet")

    Perform the calculation, writing to the output directory, or optionally
    returning the dataframe if no output path is specified.

    >>> df = generate_weights_file(
    >>>     zone_polygon_filepath=ZONES_FILEPATH,
    >>>     template_dataset=TEMPLATE_FILEPATH,
    >>>     variable_name="RAINRATE",
    >>>     crs_wkt=CONUS_NWM_WKT,
    >>>     output_weights_filepath=None,
    >>>     location_id_prefix="ngen",
    >>>     unique_zone_id="id",
    >>> )
    """
    if unique_zone_id is None:
        logger.error("unique_zone_id must be provided.")
        raise ValueError("unique_zone_id must be provided.")

    if isinstance(zone_polygons, (str, Path)):
        zone_gdf = load_gdf(zone_polygons, **read_args)
        zone_gdf = zone_gdf.to_crs(crs_wkt)
    elif isinstance(zone_polygons, GeoDataFrame):
        zone_gdf = zone_polygons.to_crs(crs_wkt)
    else:
        logger.error(
            "zone_polygons must be a path to a file or a GeoDataFrame."
        )
        raise ValueError(
            "zone_polygons must be a path to a file or a GeoDataFrame."
        )

    if isinstance(template_dataset, (str, Path)):
        template_dataset = xr.open_dataset(template_dataset)
    src_da = template_dataset[variable_name]
    src_da = src_da.rio.write_crs(crs_wkt, inplace=True)
    grid_transform = src_da.rio.transform()
    nodata_val = src_da.rio.nodata

    if not all([dim in src_da.dims for dim in ["x", "y"]]):
        raise ValueError("Template dataset must have x and y dimensions.")

    # Get the subset of the grid that intersects the total zone bounds
    bbox = tuple(zone_gdf.total_bounds)
<<<<<<< HEAD
    src_da = src_da.sel(x=slice(bbox[0], bbox[2]), y=slice(bbox[1], bbox[3]))[
        0
    ]
    if 0 in src_da.shape:
        logger.error("No grid cells intersect the zone polygons.")
        raise ValueError("No grid cells intersect the zone polygons.")
=======
    if len(ds.dims) == 2:
        src_da = src_da.sel(
            x=slice(bbox[0], bbox[2]), y=slice(bbox[1], bbox[3])
        )
    else:
        src_da = src_da.sel(
            x=slice(bbox[0], bbox[2]), y=slice(bbox[1], bbox[3])
        )[0]
>>>>>>> 8651078a
    src_da = src_da.astype("float32")
    src_da["x"] = np.float32(src_da.x.values)
    src_da["y"] = np.float32(src_da.y.values)

    # Vectorize source grid pixels
    grid_gdf = vectorize_grid(src_da, nodata_val, crs_wkt)

    # Overlay and calculate areal weights of pixels within each zone
    # Note: Temporarily suppress the dask UserWarning: "Large object detected
    #  in task graph" until a better approach is found
    with warnings.catch_warnings():
        warnings.filterwarnings("ignore", category=UserWarning)
        weights_gdf = calculate_weights(grid_gdf, zone_gdf)
    weights_gdf = weights_gdf.drop_duplicates(
        subset=["x", "y", unique_zone_id]
    )

    # Convert x-y to row-col using original transform
    rows, cols = rowcol(
        grid_transform, weights_gdf.x.values, weights_gdf.y.values
    )
    weights_gdf["row"] = rows
    weights_gdf["col"] = cols

    if unique_zone_id:
        df = weights_gdf[["row", "col", "weight", unique_zone_id]].copy()
        df.rename(columns={unique_zone_id: LOCATION_ID}, inplace=True)
    else:
        df = weights_gdf[["row", "col", "weight"]]
        df[LOCATION_ID] = weights_gdf.index.values

    if location_id_prefix:
        df.loc[:, LOCATION_ID] = location_id_prefix + "-" + df[LOCATION_ID]

<<<<<<< HEAD
    df.to_parquet(output_weights_filepath)

    return
=======
    schema = schemas.weights_file_schema()
    validated_df = schema.validate(df)

    if output_weights_filepath:
        validated_df.to_parquet(output_weights_filepath)
        validated_df = None

    return validated_df
>>>>>>> 8651078a
<|MERGE_RESOLUTION|>--- conflicted
+++ resolved
@@ -262,14 +262,6 @@
 
     # Get the subset of the grid that intersects the total zone bounds
     bbox = tuple(zone_gdf.total_bounds)
-<<<<<<< HEAD
-    src_da = src_da.sel(x=slice(bbox[0], bbox[2]), y=slice(bbox[1], bbox[3]))[
-        0
-    ]
-    if 0 in src_da.shape:
-        logger.error("No grid cells intersect the zone polygons.")
-        raise ValueError("No grid cells intersect the zone polygons.")
-=======
     if len(ds.dims) == 2:
         src_da = src_da.sel(
             x=slice(bbox[0], bbox[2]), y=slice(bbox[1], bbox[3])
@@ -278,7 +270,6 @@
         src_da = src_da.sel(
             x=slice(bbox[0], bbox[2]), y=slice(bbox[1], bbox[3])
         )[0]
->>>>>>> 8651078a
     src_da = src_da.astype("float32")
     src_da["x"] = np.float32(src_da.x.values)
     src_da["y"] = np.float32(src_da.y.values)
@@ -313,11 +304,6 @@
     if location_id_prefix:
         df.loc[:, LOCATION_ID] = location_id_prefix + "-" + df[LOCATION_ID]
 
-<<<<<<< HEAD
-    df.to_parquet(output_weights_filepath)
-
-    return
-=======
     schema = schemas.weights_file_schema()
     validated_df = schema.validate(df)
 
@@ -325,5 +311,4 @@
         validated_df.to_parquet(output_weights_filepath)
         validated_df = None
 
-    return validated_df
->>>>>>> 8651078a
+    return validated_df