"""Module for querying the dataset."""
from typing import Union, List

import pandas as pd
import geopandas as gpd
from teehr.models.dataset.filters import (
    # UnitFilter,
    # VariableFilter,
    # AttributeFilter,
    # ConfigurationFilter,
    # LocationFilter,
    # LocationAttributeFilter,
    # LocationCrosswalkFilter,
    # TimeseriesFilter,
    JoinedTimeseriesFilter
)
<<<<<<< HEAD
from teehr.models.metrics.metrics import MetricsBasemodel
from teehr.models.dataset.table_enums import (
    # UnitFields,
    # VariableFields,
    # AttributeFields,
    # ConfigurationFields,
    # LocationFields,
    # LocationAttributeFields,
    # LocationCrosswalkFields,
    # TimeseriesFields,
=======
from teehr.models.metrics.metric_models import MetricsBasemodel
from teehr.querying.field_enums import (
    UnitFields,
    VariableFields,
    AttributeFields,
    ConfigurationFields,
    LocationFields,
    LocationAttributeFields,
    LocationCrosswalkFields,
    TimeseriesFields,
>>>>>>> c020a6c2
    JoinedTimeseriesFields
)
from teehr.querying.table_queries import (
    # get_units,
    # get_variables,
    # get_attributes,
    # get_configurations,
    # get_locations,
    # get_location_attributes,
    # get_location_crosswalks,
    # get_timeseries,
    # get_joined_timeseries,
    get_metrics
)


class Query:
    """Component class for querying the dataset."""

    def __init__(self, eval) -> None:
        """Initialize the Load class.

        ToDo: Not sure if we should set all the paths here or reference const.
        """
        self.spark = eval.spark
        self.dataset_dir = eval.dataset_dir
        # self.units_dir = eval.units_dir
        # self.variables_dir = eval.variables_dir
        # self.attributes_dir = eval.attributes_dir
        # self.configurations_dir = eval.configurations_dir
        self.locations_dir = eval.locations_dir
        # self.location_attributes_dir = eval.location_attributes_dir
        # self.location_crosswalks_dir = eval.location_crosswalks_dir
        # self.primary_timeseries_dir = eval.primary_timeseries_dir
        # self.secondary_timeseries_dir = eval.secondary_timeseries_dir
        self.joined_timeseries_dir = eval.joined_timeseries_dir

    # def get_units(
    #     self,
    #     filters: Union[UnitFilter, List[UnitFilter]] = None,
    #     order_by: Union[UnitFields, List[UnitFields]] = None
    # ) -> pd.DataFrame:
    #     """Get the units in the dataset."""
    #     return get_units(
    #         self.spark,
    #         self.units_dir,
    #         filters=filters,
    #         order_by=order_by
    #     )

    # def get_variables(
    #     self,
    #     filters: Union[VariableFilter, List[VariableFilter]] = None,
    #     order_by: Union[VariableFields, List[VariableFields]] = None
    # ) -> pd.DataFrame:
    #     """Get the variables in the dataset."""
    #     return get_variables(
    #         self.spark,
    #         self.variables_dir,
    #         filters=filters,
    #         order_by=order_by
    #     )

    # def get_attributes(
    #     self,
    #     filters: Union[AttributeFilter, List[AttributeFilter]] = None,
    #     order_by: Union[AttributeFields, List[AttributeFields]] = None
    # ) -> pd.DataFrame:
    #     """Get the attributes in the dataset."""
    #     return get_attributes(
    #         self.spark,
    #         self.attributes_dir,
    #         filters=filters,
    #         order_by=order_by
    #     )

    # def get_configurations(
    #     self,
    #     filters: Union[
    #         ConfigurationFilter,
    #         List[ConfigurationFilter]
    #     ] = None,
    #     order_by: Union[
    #         ConfigurationFields,
    #         List[ConfigurationFields]
    #     ] = None
    # ) -> pd.DataFrame:
    #     """Get the configurations in the dataset."""
    #     return get_configurations(
    #         self.spark,
    #         self.configurations_dir,
    #         filters=filters,
    #         order_by=order_by
    #     )

    # def get_locations(
    #     self,
    #     filters: Union[LocationFilter, List[LocationFilter]] = None,
    #     order_by: Union[LocationFields, List[LocationFields]] = None
    # ) -> gpd.GeoDataFrame:
    #     """Get the locations in the dataset."""
    #     return get_locations(
    #         self.spark,
    #         self.locations_dir,
    #         filters=filters,
    #         order_by=order_by
    #     )

    # def get_location_crosswalks(
    #     self,
    #     filters: Union[
    #         LocationCrosswalkFilter,
    #         List[LocationCrosswalkFilter]
    #     ] = None,
    #     order_by: Union[
    #         LocationCrosswalkFields,
    #         List[LocationCrosswalkFields]
    #     ] = None
    # ) -> pd.DataFrame:
    #     """Get the location crosswalks in the dataset."""
    #     return get_location_crosswalks(
    #         self.spark,
    #         self.location_crosswalks_dir,
    #         filters=filters,
    #         order_by=order_by
    #     )

    # def get_location_attributes(
    #     self,
    #     filters: Union[
    #         LocationAttributeFilter,
    #         List[LocationAttributeFilter]
    #     ] = None,
    #     order_by: Union[
    #         LocationAttributeFields,
    #         List[LocationAttributeFields]
    #     ] = None
    # ) -> pd.DataFrame:
    #     """Get the location attributes in the dataset."""
    #     return get_location_attributes(
    #         self.spark,
    #         self.location_attributes_dir,
    #         filters=filters,
    #         order_by=order_by
    #     )

    # def get_primary_timeseries(
    #     self,
    #     filters: Union[TimeseriesFilter, List[TimeseriesFilter]] = None,
    #     order_by: Union[TimeseriesFields, List[TimeseriesFields]] = None
    # ) -> pd.DataFrame:
    #     """Get the primary timeseries in the dataset."""
    #     return get_timeseries(
    #         self.spark,
    #         self.primary_timeseries_dir,
    #         filters=filters,
    #         order_by=order_by
    #     )

    # def get_secondary_timeseries(
    #     self,
    #     filters: Union[TimeseriesFilter, List[TimeseriesFilter]] = None,
    #     order_by: Union[TimeseriesFields, List[TimeseriesFields]] = None
    # ) -> pd.DataFrame:
    #     """Get the secondary timeseries in the dataset."""
    #     return get_timeseries(
    #         self.spark,
    #         self.secondary_timeseries_dir,
    #         filters=filters,
    #         order_by=order_by
    #     )

    # def get_joined_timeseries(
    #     self,
    #     filters: Union[
    #         JoinedTimeseriesFilter,
    #         List[JoinedTimeseriesFilter]
    #     ] = None,
    #     order_by: Union[
    #         JoinedTimeseriesFields,
    #         List[JoinedTimeseriesFields]
    #     ] = None
    # ) -> pd.DataFrame:
    #     """Get the joined timeseries in the dataset."""
    #     return get_joined_timeseries(
    #         self.spark,
    #         self.joined_timeseries_dir,
    #         filters=filters,
    #         order_by=order_by
    #     )

    def get_metrics(
        self,
        filters: Union[
            JoinedTimeseriesFilter,
            List[JoinedTimeseriesFilter]
        ] = None,
        order_by: Union[
            JoinedTimeseriesFields,
            List[JoinedTimeseriesFields]
        ] = None,
        group_by: Union[
            JoinedTimeseriesFields,
            List[JoinedTimeseriesFields]
        ] = None,
        include_metrics: Union[
            List[MetricsBasemodel],
            str
        ] = None,
        include_geometry: bool = False
    ) -> Union[pd.DataFrame, gpd.GeoDataFrame]:
        """Get the metrics in the dataset."""
        return get_metrics(
            self.spark,
            self.joined_timeseries_dir,
            self.locations_dir,
            filters=filters,
            order_by=order_by,
            group_by=group_by,
            include_metrics=include_metrics,
            include_geometry=include_geometry
        )<|MERGE_RESOLUTION|>--- conflicted
+++ resolved
@@ -14,8 +14,7 @@
     # TimeseriesFilter,
     JoinedTimeseriesFilter
 )
-<<<<<<< HEAD
-from teehr.models.metrics.metrics import MetricsBasemodel
+from teehr.models.metrics.metric_models import MetricsBasemodel
 from teehr.models.dataset.table_enums import (
     # UnitFields,
     # VariableFields,
@@ -25,18 +24,6 @@
     # LocationAttributeFields,
     # LocationCrosswalkFields,
     # TimeseriesFields,
-=======
-from teehr.models.metrics.metric_models import MetricsBasemodel
-from teehr.querying.field_enums import (
-    UnitFields,
-    VariableFields,
-    AttributeFields,
-    ConfigurationFields,
-    LocationFields,
-    LocationAttributeFields,
-    LocationCrosswalkFields,
-    TimeseriesFields,
->>>>>>> c020a6c2
     JoinedTimeseriesFields
 )
 from teehr.querying.table_queries import (
