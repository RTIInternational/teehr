--- conflicted
+++ resolved
@@ -5,11 +5,6 @@
 
 import pandas as pd
 import geopandas as gpd
-<<<<<<< HEAD
-import duckdb
-
-from teehr.querying.joined_timeseries import get_joined_timeseries
-=======
 from typing import Union, List
 from teehr.models.dataset.filters import (
     UnitFilter,
@@ -44,9 +39,6 @@
     get_timeseries,
     get_joined_timeseries
 )
->>>>>>> 37999981
-
-logger = logging.getLogger(__name__)
 
 
 class Query:
@@ -69,7 +61,6 @@
         self.primary_timeseries_dir = eval.primary_timeseries_dir
         self.secondary_timeseries_dir = eval.secondary_timeseries_dir
         self.joined_timeseries_dir = eval.joined_timeseries_dir
-        self.eval = eval
 
     def get_units(
         self,
