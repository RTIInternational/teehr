--- conflicted
+++ resolved
@@ -206,66 +206,4 @@
             write_mode="overwrite",
         )
         logger.info("Joined timeseries table created.")
-<<<<<<< HEAD
-        self._load_table()
-
-    def _check_for_null_partition_by_values(self, df: ps.DataFrame) -> ps.DataFrame:
-        """Remove a field from partition_by if all values are null."""
-        partition_by = self.partition_by
-        if partition_by is None:
-            partition_by = []
-        for field_name in partition_by:
-            if field_name in df.columns:
-                if len(df.filter(df[field_name].isNotNull()).collect()) == 0:
-                    logger.debug(
-                        f"All {field_name} values are null. "
-                        f"{field_name} will be set to a default value."
-                    )
-                    self.partition_by.remove(field_name)
-        return df
-
-    def _write_spark_df(
-        self,
-        df: ps.DataFrame,
-        **kwargs
-    ):
-        """Write spark dataframe to directory in overwrite mode.
-
-        Parameters
-        ----------
-        df : ps.DataFrame
-            The spark dataframe to write.
-        **kwargs
-            Additional options to pass to the spark write method.
-        """
-        if self.ev.is_s3:
-            logger.error("Writing to S3 is not supported.")
-            raise ValueError("Writing to S3 is not supported.")
-
-        logger.info(f"Writing files to {self.dir}.")
-
-        self._check_for_null_partition_by_values(df)
-
-        if len(kwargs) == 0:
-            # To overwrite your schema or change partitioning, please set:
-            # '.option("overwriteSchema", "true")'.
-            kwargs = {
-                "header": "true",
-                "mergeSchema": "true",
-                # "overwriteSchema": "true",
-            }
-        partition_by = self.partition_by
-        if partition_by is None:
-            partition_by = []
-        (
-            df.
-            write.
-            partitionBy(partition_by).
-            format(self.format).
-            mode("overwrite").
-            options(**kwargs).
-            save(str(self.dir))
-        )
-=======
-        self._load_table()
->>>>>>> dbf16ea3
+        self._load_table()