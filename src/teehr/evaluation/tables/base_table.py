--- conflicted
+++ resolved
@@ -177,11 +177,6 @@
 
         if num_partitions is not None:
             validated_df = validated_df.repartition(num_partitions)
-<<<<<<< HEAD
-        elif self.partition_by is not None:
-            validated_df = validated_df.repartition(*self.partition_by)
-=======
->>>>>>> dbf16ea3
 
         (
             validated_df.
@@ -237,11 +232,6 @@
 
         if num_partitions is not None:
             df = df.repartition(num_partitions)
-<<<<<<< HEAD
-        elif self.partition_by is not None:
-            df = df.repartition(*self.partition_by)
-=======
->>>>>>> dbf16ea3
 
         # Only continue if there is new data to write.
         if not df.isEmpty():
@@ -279,11 +269,6 @@
         # Drop potential duplicates in the cached dataframe
         if drop_duplicates:
             df = df.dropDuplicates(subset=self.unique_column_set)
-<<<<<<< HEAD
-        if self.partition_by is not None:
-            df = df.repartition(*self.partition_by)
-=======
->>>>>>> dbf16ea3
         (
             df.
             write.
@@ -322,36 +307,6 @@
                 "header": "true",
             }
 
-<<<<<<< HEAD
-        if df is not None:
-
-            if write_mode == "overwrite":
-                self._dynamic_overwrite(
-                    df,
-                    drop_duplicates=drop_duplicates,
-                    **kwargs
-                )
-            elif write_mode == "append":
-                self._append_without_duplicates(
-                    df=df,
-                    drop_duplicates=drop_duplicates,
-                    num_partitions=num_partitions,
-                    **kwargs
-                )
-            elif write_mode == "upsert":
-                self._upsert_without_duplicates(
-                    df=df,
-                    drop_duplicates=drop_duplicates,
-                    num_partitions=num_partitions,
-                    **kwargs
-                )
-            else:
-                raise ValueError(
-                    f"Invalid write mode: {write_mode}. "
-                    "Valid values are 'append', 'overwrite' and 'upsert'."
-                )
-            self._load_table()
-=======
         if write_mode == "overwrite":
             self._dynamic_overwrite(
                 df,
@@ -378,7 +333,6 @@
                 "Valid values are 'append', 'overwrite' and 'upsert'."
             )
         self._load_table()
->>>>>>> dbf16ea3
 
     def _get_schema(self, type: str = "pyspark"):
         """Get the primary timeseries schema.
