"""Secondary timeseries table class."""
import teehr.const as const
from teehr.evaluation.tables.timeseries_table import TimeseriesTable
from teehr.loading.timeseries import convert_timeseries
from pathlib import Path
from typing import Union
import logging
from teehr.utils.utils import to_path_or_s3path, remove_dir_if_exists
from teehr.loading.utils import add_or_replace_sdf_column_prefix
from teehr.querying.utils import group_df
from teehr.models.calculated_fields.row_level import RowLevelCalculatedFields as rlc
import teehr.models.pandera_dataframe_schemas as schemas
from teehr.models.table_enums import TimeseriesFields
from teehr.models.table_enums import TableWriteEnum
from teehr.models.metrics.basemodels import (
    BaselineMethodEnum,
    ClimatologyResolutionEnum,
    ClimatologyStatisticEnum
)
from pyspark.sql import functions as F
from pyspark.sql.window import Window
import pyspark.sql as ps
from teehr.models.pydantic_table_models import (
    Configuration
)
from teehr.const import MAX_CPUS
from teehr.querying.utils import df_to_gdf


logger = logging.getLogger(__name__)


class SecondaryTimeseriesTable(TimeseriesTable):
    """Access methods to secondary timeseries table."""

    def __init__(self, ev):
        """Initialize class."""
        super().__init__(ev)
        self.name = "secondary_timeseries"
        self.dir = to_path_or_s3path(ev.dataset_dir, self.name)
        self.schema_func = schemas.secondary_timeseries_schema
        self.unique_column_set = [
            "location_id",
            "value_time",
            "reference_time",
            "variable_name",
            "unit_name",
            "member",
            "configuration_name",
        ]
        self.foreign_keys = [
            {
                "column": "variable_name",
                "domain_table": "variables",
                "domain_column": "name",
            },
            {
                "column": "unit_name",
                "domain_table": "units",
                "domain_column": "name",
            },
            {
                "column": "configuration_name",
                "domain_table": "configurations",
                "domain_column": "name",
            },
            {
                "column": "location_id",
                "domain_table": "location_crosswalks",
                "domain_column": "secondary_location_id",
            }
        ]

    def field_enum(self) -> TimeseriesFields:
        """Get the timeseries fields enum."""
        fields = self._get_schema("pandas").columns.keys()
        return TimeseriesFields(
            "TimeseriesFields",
            {field: field for field in fields}
        )

    def _load(
        self,
        in_path: Union[Path, str],
        pattern="**/*.parquet",
        field_mapping: dict = None,
        constant_field_values: dict = None,
        location_id_prefix: str = None,
        write_mode: TableWriteEnum = "append",
        max_workers: Union[int, None] = MAX_CPUS,
        persist_dataframe: bool = False,
        drop_duplicates: bool = True,
        **kwargs
    ):
        """Import timeseries helper."""
        cache_dir = Path(
            self.ev.dir_path,
            const.CACHE_DIR,
            const.LOADING_CACHE_DIR,
            const.SECONDARY_TIMESERIES_DIR
        )
        # Clear the cache directory if it exists.
        remove_dir_if_exists(cache_dir)

        convert_timeseries(
            in_path=in_path,
            out_path=cache_dir,
            field_mapping=field_mapping,
            constant_field_values=constant_field_values,
            timeseries_type="secondary",
            pattern=pattern,
            max_workers=max_workers,
            **kwargs
        )
        # Read the converted files to Spark DataFrame
        df = self._read_files(cache_dir)

        if persist_dataframe:
            df = df.persist()

        # Add or replace location_id prefix if provided
        if location_id_prefix:
            df = add_or_replace_sdf_column_prefix(
                sdf=df,
                column_name="location_id",
                prefix=location_id_prefix,
            )
        # Validate using the _validate() method
        validated_df = self._validate(df)
        # Write to the table
        self._write_spark_df(
            validated_df,
            write_mode=write_mode,
            drop_duplicates=drop_duplicates,
        )
        # Reload the table
        self._load_table()

        df.unpersist()

<<<<<<< HEAD
    def _calculate_climatology(
        self,
        primary_configuration_name: str,
        temporal_resolution: ClimatologyResolutionEnum,
        summary_statistic: ClimatologyStatisticEnum = "mean",
    ) -> ps.DataFrame:
        """Calculate climatology."""
        if temporal_resolution == ClimatologyResolutionEnum.day_of_year:
            time_period = rlc.DayOfYear()
        elif temporal_resolution == ClimatologyResolutionEnum.hour_of_year:
            time_period = rlc.HourOfYear()
        elif temporal_resolution == ClimatologyResolutionEnum.month:
            time_period = rlc.Month()
        elif temporal_resolution == ClimatologyResolutionEnum.year:
            time_period = rlc.Year()
        elif temporal_resolution == ClimatologyResolutionEnum.water_year:
            time_period = rlc.WaterYear()
        elif temporal_resolution == ClimatologyResolutionEnum.season:
            time_period = rlc.Seasons()

        if summary_statistic == "mean":
            summary_func = F.mean
        elif summary_statistic == "median":
            summary_func = F.expr("percentile_approx(value, 0.5)")
        elif summary_statistic == "max":
            summary_func = F.max
        elif summary_statistic == "min":
            summary_func = F.min

        # Select primary config to use for reference calculation.
        primary_sdf = (
            self.
            ev.
            primary_timeseries.
            filter(
                f"configuration_name = '{primary_configuration_name}'"
            ).
            to_sdf()
        )
        # Add the time period as a calculated field.
        primary_sdf = time_period.apply_to(primary_sdf)
        # Aggregate values based on the time period and summary statistic.
        groupby_field_list = self.ev.primary_timeseries.unique_column_set.copy()
        groupby_field_list.append(time_period.output_field_name)
        aggregated_field_name = f"{summary_statistic}_primary_value"
        summary_sdf = (
            group_df(primary_sdf, groupby_field_list).
            agg(summary_func("value").alias(aggregated_field_name))
        )
        return summary_sdf

    def _add_secondary_timeseries(
        self,
        ref_sdf: ps.DataFrame,
        output_configuration_name: str,
        output_configuration_description: str,
    ):
        """Add secondary timeseries to the evaluation.

        Nptes
        -----
        - Adds the configuration name to the configuration table if
          it doesn't exist.
        - Appends the data to the secondary timeseries table.
        """
        # Update configuration_name and add to the configurations table.
        ref_sdf = ref_sdf.withColumn(
            "configuration_name",
            F.lit(output_configuration_name)
        ).withColumn(
            "member",
            F.lit(None)
        )
        if (
            self.ev.configurations.filter(
                {
                    "column": "name",
                    "operator": "=",
                    "value": output_configuration_name
                }
            ).to_sdf().count() == 0
        ):
            self.ev.configurations.add(
                Configuration(
                    name=output_configuration_name,
                    type="secondary",
                    description=output_configuration_description,
                )
            )

        validated_df = self._validate(ref_sdf)
        # Write to the secondary timeseries table, overwriting any existing
        # data with the same configuration_name.
        self._write_spark_df(
            validated_df,
            write_mode="overwrite",
            partition_by=self.partition_by,
        )

    def calculate_climatology(
        self,
        primary_configuration_name: str,
        output_configuration_name: str,
        output_configuration_description: str,
        temporal_resolution: ClimatologyResolutionEnum = "day_of_year",
        summary_statistic: ClimatologyStatisticEnum = "mean",
    ):
        """Calculate climatology and add as a new timeseries.

        Parameters
        ----------
        primary_configuration_name : str
            Name of the primary configuration to use for the calculation.
        output_configuration_name : str
            Name of the output configuration.
        output_configuration_description : str
            Description of the output configuration.
        temporal_resolution : ClimatologyResolutionEnum, optional
            Temporal resolution for the climatology calculation,
            by default "day_of_year".
        summary_statistic : ClimatologyStatisticEnum, optional
            Summary statistic for the climatology calculation,
            by default "mean".
        """
        clim_sdf = self._calculate_climatology(
            primary_configuration_name=primary_configuration_name,
            temporal_resolution=temporal_resolution,
            summary_statistic=summary_statistic,
            output_configuration_name=output_configuration_name
        )
        self._add_secondary_timeseries(
            ref_sdf=clim_sdf,
            output_configuration_name=output_configuration_name,
            output_configuration_description=output_configuration_description,
        )
        pass

    def create_reference_forecast(
        self,
        primary_configuration_name: str,
        target_configuration_name: str,
        output_configuration_name: str,
        output_configuration_description: str,
        method: BaselineMethodEnum = "climatology",
        temporal_resolution: ClimatologyResolutionEnum = "day_of_year",
        summary_statistic: ClimatologyStatisticEnum = "mean",
        climatology_configuration_name: str = None,
    ):
        """Calculate climatology metrics and add as a new configuration.

        Parameters
        ----------
        primary_configuration_name : str
            Name of the primary configuration to use for the calculation.
        target_configuration_name : str
            Name of the target configuration to use for the calculation.
        output_configuration_name : str
            Name of the output configuration.
        output_configuration_description : str
            Description of the output configuration.
        method : BaselineMethodEnum, optional
            Method for the reference calculation,
            by default "climatology".
        temporal_resolution : ClimatologyResolutionEnum, optional
            Temporal resolution for the climatology calculation,
            by default "day_of_year".
        summary_statistic : ClimatologyStatisticEnum, optional
            Summary statistic for the climatology calculation,
            by default "mean".
        climatology_configuration_name : str, optional
            Name of the climatology configuration to use for the calculation.

        Notes
        -----
        - This does not save the baseline (ie, climatology).
          Call the method directly if you want to save.
        """
        self._check_load_table()
        # If all reference_time values are null in the target secondary
        # configuration (ie, it's a historical sim), we can't continue.
        if self.df.filter(
                    f"configuration_name = '{target_configuration_name}'"
                ).select(F.first("reference_time", ignorenulls=True)).first()[0] is None:
            raise ValueError(
                "No reference_time values found in the target configuration. "
                "Please specify a valid target forecast configuration."
            )
        if method == "climatology":
            if climatology_configuration_name is not None:
                # Use the climatology configuration if provided.
                reference_sdf = self.df.filter(
                    f"configuration_name = '{climatology_configuration_name}'"
                )
            else:
                # Calculate the climatology if not provided.
                reference_sdf = self._calculate_climatology(
                    primary_configuration_name=primary_configuration_name,
                    temporal_resolution=temporal_resolution,
                    summary_statistic=summary_statistic,
                )
        elif method == "persistence":
            # TODO: Implement persistence method.
            raise NotImplementedError(
                "Persistence method is not implemented yet."
            )
        # Join the reference with the secondary timeseries,
        # using a single member if secondary is an ensemble.
        member_id = self.df.filter(
            f"configuration_name = '{target_configuration_name}'"
        ).select(F.first("member", ignorenulls=True)).first()[0]
        if member_id is not None:
            sec_sdf = self.df.filter(
                (f"configuration_name = '{target_configuration_name}'") and
                (f"member = '{member_id}'")
            )
        else:
            sec_sdf = self.df.filter(
                f"configuration_name = '{target_configuration_name}'"
            )
        if sec_sdf.isEmpty():
            raise ValueError(
                "No secondary data found for configuration:"
                f" {target_configuration_name}"
            )

        time_period = rlc.HourOfYear()
        temp_sdf = time_period.apply_to(sec_sdf)

        # Get the rolling average of previous 6 hours
        # TODO: Should be an argument here.
        w = (Window.partitionBy("location_id").orderBy(F.col("hour_of_year")).rangeBetween(-7, 0))
        reference_sdf = reference_sdf.withColumn('rolling_mean', F.avg("mean_primary_value").over(w))

        # # This works but does not account for location_id.
        # ref_fcst_sdf = temp_sdf.join(
        #     reference_sdf,
        #     on=[temporal_resolution]
        # ).select(
        #     temp_sdf["value_time"],
        #     temp_sdf["reference_time"],
        #     temp_sdf["unit_name"],
        #     temp_sdf["variable_name"],
        #     temp_sdf["location_id"],
        #     temp_sdf["member"],
        #     reference_sdf["rolling_mean"].alias("value"),
        #     reference_sdf["configuration_name"],
        # )

        # pass

        # Join the reference sdf  to the template secondary forecast
        xwalk_sdf = self.ev.location_crosswalks.to_sdf()
        xwalk_sdf.createOrReplaceTempView("location_crosswalks")
        reference_sdf.createOrReplaceTempView("reference_timeseries")
        temp_sdf.createOrReplaceTempView("template_timeseries")

        query = """
            SELECT
                tf.reference_time
                , tf.value_time as value_time
                , tf.location_id as location_id
                , rf.rolling_mean as value
                , rf.configuration_name
                , tf.unit_name
                , tf.variable_name
                , tf.member
            FROM template_timeseries tf
            JOIN location_crosswalks cf
                on cf.secondary_location_id = tf.location_id
            JOIN reference_timeseries rf
                on cf.primary_location_id = rf.location_id
                and tf.hour_of_year = rf.hour_of_year
                and tf.unit_name = rf.unit_name
                and tf.variable_name = rf.variable_name
        """
        ref_fcst_sdf = self.ev.spark.sql(query)

        self.spark.catalog.dropTempView("location_crosswalks")
        self.spark.catalog.dropTempView("reference_timeseries")
        self.spark.catalog.dropTempView("template_timeseries")

        pass

        self._add_secondary_timeseries(
            ref_sdf=ref_fcst_sdf,
            output_configuration_name=output_configuration_name,
            output_configuration_description=output_configuration_description,
        )


=======
    def _join_geometry(self):
        """Join geometry."""
        logger.debug("Joining locations geometry.")

        joined_df = self.ev.sql("""
            SELECT
                sf.*,
                lf.geometry as geometry
            FROM secondary_timeseries sf
            JOIN location_crosswalks cf
                on cf.secondary_location_id = sf.location_id
            JOIN locations lf
                on cf.primary_location_id = lf.id
        """,
        create_temp_views=["secondary_timeseries", "location_crosswalks", "locations"])
        return df_to_gdf(joined_df.toPandas())

    def to_geopandas(self):
        """Return GeoPandas DataFrame."""
        self._check_load_table()
        return self._join_geometry()
>>>>>>> 704b8829
<|MERGE_RESOLUTION|>--- conflicted
+++ resolved
@@ -138,7 +138,28 @@
 
         df.unpersist()
 
-<<<<<<< HEAD
+    def _join_geometry(self):
+        """Join geometry."""
+        logger.debug("Joining locations geometry.")
+
+        joined_df = self.ev.sql("""
+            SELECT
+                sf.*,
+                lf.geometry as geometry
+            FROM secondary_timeseries sf
+            JOIN location_crosswalks cf
+                on cf.secondary_location_id = sf.location_id
+            JOIN locations lf
+                on cf.primary_location_id = lf.id
+        """,
+        create_temp_views=["secondary_timeseries", "location_crosswalks", "locations"])
+        return df_to_gdf(joined_df.toPandas())
+
+    def to_geopandas(self):
+        """Return GeoPandas DataFrame."""
+        self._check_load_table()
+        return self._join_geometry()
+
     def _calculate_climatology(
         self,
         primary_configuration_name: str,
@@ -429,26 +450,3 @@
         )
 
 
-=======
-    def _join_geometry(self):
-        """Join geometry."""
-        logger.debug("Joining locations geometry.")
-
-        joined_df = self.ev.sql("""
-            SELECT
-                sf.*,
-                lf.geometry as geometry
-            FROM secondary_timeseries sf
-            JOIN location_crosswalks cf
-                on cf.secondary_location_id = sf.location_id
-            JOIN locations lf
-                on cf.primary_location_id = lf.id
-        """,
-        create_temp_views=["secondary_timeseries", "location_crosswalks", "locations"])
-        return df_to_gdf(joined_df.toPandas())
-
-    def to_geopandas(self):
-        """Return GeoPandas DataFrame."""
-        self._check_load_table()
-        return self._join_geometry()
->>>>>>> 704b8829
