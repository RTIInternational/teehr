--- conflicted
+++ resolved
@@ -126,15 +126,11 @@
                 prefix=location_id_prefix,
             )
         # Validate using the _validate() method
-<<<<<<< HEAD
-        validated_df = self._validate(df)
-=======
         validated_df = self._validate(
             df=df,
             drop_duplicates=drop_duplicates
         )
 
->>>>>>> 6bd62edb
         # Write to the table
         self._write_spark_df(
             validated_df,
