"""Timeseries table base class."""
from teehr.evaluation.tables.base_table import BaseTable
from teehr.loading.utils import (
    validate_input_is_xml,
    validate_input_is_csv,
    validate_input_is_netcdf,
    validate_input_is_parquet
)
from teehr.models.filters import TimeseriesFilter
from teehr.querying.utils import join_geometry
from teehr.models.table_enums import TableWriteEnum
<<<<<<< HEAD
=======
from teehr.const import MAX_CPUS

>>>>>>> af54d27b
from pathlib import Path
from typing import Union

import logging

logger = logging.getLogger(__name__)


class TimeseriesTable(BaseTable):
    """Access methods to timeseries table."""

    def __init__(self, ev):
        """Initialize class."""
        super().__init__(ev)
        self.format = "parquet"
        self.partition_by = [
            "configuration_name",
            "variable_name",
            "reference_time"
        ]
        self.filter_model = TimeseriesFilter
        self.unique_column_set = [
            "location_id",
            "value_time",
            "reference_time",
            "variable_name",
            "unit_name",
            "configuration_name"
        ]

    def to_pandas(self):
        """Return Pandas DataFrame for Primary Timeseries."""
        self._check_load_table()
        df = self.df.toPandas()
        df.attrs['table_type'] = self.name
        df.attrs['fields'] = self.fields()
        return df

    def to_geopandas(self):
        """Return GeoPandas DataFrame."""
        self._check_load_table()
        return join_geometry(self.df, self.ev.locations.to_sdf())

    def load_parquet(
        self,
        in_path: Union[Path, str],
        pattern: str = "**/*.parquet",
        field_mapping: dict = None,
        constant_field_values: dict = None,
        location_id_prefix: str = None,
        write_mode: TableWriteEnum = "append",
        max_workers: Union[int, None] = MAX_CPUS,
        persist_dataframe: bool = False,
        **kwargs
    ):
        """Import primary timeseries parquet data.

        Parameters
        ----------
        in_path : Union[Path, str]
            Path to the timeseries data (file or directory) in
            parquet file format.
        field_mapping : dict, optional
            A dictionary mapping input fields to output fields.
            Format: {input_field: output_field}
        constant_field_values : dict, optional
            A dictionary mapping field names to constant values.
            Format: {field_name: value}
        location_id_prefix : str, optional
            The prefix to add to location IDs.
            Used to ensure unique location IDs across configurations.
            Note, the methods for fetching USGS and NWM data automatically
            prefix location IDs with "usgs" or the nwm version
            ("nwm12, "nwm21", "nwm22", or "nwm30"), respectively.
        write_mode : TableWriteEnum, optional (default: "append")
            The write mode for the table.
            Options are "append", "upsert", and "overwrite".
            If "append", the table will be appended with new data that does
            already exist.
            If "upsert", existing data will be replaced and new data that
            does not exist will be appended.
            If "overwrite", existing partitions receiving new data are
            overwritten.
        max_workers : Union[int, None], optional
            The maximum number of workers to use for parallel processing when
            in_path is a directory. This gets passed to the concurrent.futures
            ProcessPoolExecutor. If in_path is a file, this parameter is ignored.
            The default value is max(os.cpu_count() - 1, 1).
            If None, os.process_cpu_count() is used.
        persist_dataframe : bool, optional (default: False)
            Whether to repartition and persist the pyspark dataframe after
            reading from the cache. This can improve performance when loading
            a large number of files from the cache.
        **kwargs
            Additional keyword arguments are passed to pd.read_parquet().

        Includes validation and importing data to database.

        Notes
        -----
        The TEEHR Timeseries table schema includes fields:

        - reference_time
        - value_time
        - configuration_name
        - unit_name
        - variable_name
        - value
        - location_id
        """
        logger.info(f"Loading primary timeseries parquet data: {in_path}")

        validate_input_is_parquet(in_path)
        self._load(
            in_path=in_path,
            pattern=pattern,
            field_mapping=field_mapping,
            constant_field_values=constant_field_values,
            location_id_prefix=location_id_prefix,
            write_mode=write_mode,
            max_workers=max_workers,
            persist_dataframe=persist_dataframe,
            **kwargs
        )
        self._load_table()

    def load_csv(
        self,
        in_path: Union[Path, str],
        pattern: str = "**/*.csv",
        field_mapping: dict = None,
        constant_field_values: dict = None,
        location_id_prefix: str = None,
        write_mode: TableWriteEnum = "append",
        max_workers: Union[int, None] = MAX_CPUS,
        persist_dataframe: bool = False,
        **kwargs
    ):
        """Import primary timeseries csv data.

        Parameters
        ----------
        in_path : Union[Path, str]
            Path to the timeseries data (file or directory) in
            csv file format.
        field_mapping : dict, optional
            A dictionary mapping input fields to output fields.
            Format: {input_field: output_field}
        constant_field_values : dict, optional
            A dictionary mapping field names to constant values.
            Format: {field_name: value}
        location_id_prefix : str, optional
            The prefix to add to location IDs.
            Used to ensure unique location IDs across configurations.
            Note, the methods for fetching USGS and NWM data automatically
            prefix location IDs with "usgs" or the nwm version
            ("nwm12, "nwm21", "nwm22", or "nwm30"), respectively.
        write_mode : TableWriteEnum, optional (default: "append")
            The write mode for the table.
            Options are "append", "upsert", and "overwrite".
            If "append", the table will be appended with new data that does
            already exist.
            If "upsert", existing data will be replaced and new data that
            does not exist will be appended.
            If "overwrite", existing partitions receiving new data are overwritten
        max_workers : Union[int, None], optional
            The maximum number of workers to use for parallel processing when
            in_path is a directory. This gets passed to the concurrent.futures
            ProcessPoolExecutor. If in_path is a file, this parameter is ignored.
            The default value is max(os.cpu_count() - 1, 1).
            If None, os.process_cpu_count() is used.
        persist_dataframe : bool, optional (default: False)
            Whether to repartition and persist the pyspark dataframe after
            reading from the cache. This can improve performance when loading
            a large number of files from the cache.
        **kwargs
            Additional keyword arguments are passed to pd.read_csv().

        Includes validation and importing data to database.

        Notes
        -----
        The TEEHR Timeseries table schema includes fields:

        - reference_time
        - value_time
        - configuration_name
        - unit_name
        - variable_name
        - value
        - location_id
        """
        logger.info(f"Loading primary timeseries csv data: {in_path}")

        validate_input_is_csv(in_path)
        self._load(
            in_path=in_path,
            pattern=pattern,
            field_mapping=field_mapping,
            constant_field_values=constant_field_values,
            location_id_prefix=location_id_prefix,
            write_mode=write_mode,
            max_workers=max_workers,
            persist_dataframe=persist_dataframe,
            **kwargs
        )
        self._load_table()

    def load_netcdf(
        self,
        in_path: Union[Path, str],
        pattern: str = "**/*.nc",
        field_mapping: dict = None,
        constant_field_values: dict = None,
        location_id_prefix: str = None,
        write_mode: TableWriteEnum = "append",
        max_workers: Union[int, None] = MAX_CPUS,
        persist_dataframe: bool = False,
        **kwargs
    ):
        """Import primary timeseries netcdf data.

        Parameters
        ----------
        in_path : Union[Path, str]
            Path to the timeseries data (file or directory) in
            netcdf file format.
        field_mapping : dict, optional
            A dictionary mapping input fields to output fields.
            Format: {input_field: output_field}
        constant_field_values : dict, optional
            A dictionary mapping field names to constant values.
            Format: {field_name: value}
        location_id_prefix : str, optional
            The prefix to add to location IDs.
            Used to ensure unique location IDs across configurations.
            Note, the methods for fetching USGS and NWM data automatically
            prefix location IDs with "usgs" or the nwm version
            ("nwm12, "nwm21", "nwm22", or "nwm30"), respectively.
        write_mode : TableWriteEnum, optional (default: "append")
            The write mode for the table.
            Options are "append", "upsert", and "overwrite".
            If "append", the table will be appended with new data that does
            already exist.
            If "upsert", existing data will be replaced and new data that
            does not exist will be appended.
            If "overwrite", existing partitions receiving new data are overwritten
        max_workers : Union[int, None], optional
            The maximum number of workers to use for parallel processing when
            in_path is a directory. This gets passed to the concurrent.futures
            ProcessPoolExecutor. If in_path is a file, this parameter is ignored.
            The default value is max(os.cpu_count() - 1, 1).
            If None, os.process_cpu_count() is used.
        persist_dataframe : bool, optional (default: False)
            Whether to repartition and persist the pyspark dataframe after
            reading from the cache. This can improve performance when loading
            a large number of files from the cache.
        **kwargs
            Additional keyword arguments are passed to xr.open_dataset().

        Includes validation and importing data to database.

        Notes
        -----
        The TEEHR Timeseries table schema includes fields:

        - reference_time
        - value_time
        - configuration_name
        - unit_name
        - variable_name
        - value
        - location_id
        """
        logger.info(f"Loading primary timeseries netcdf data: {in_path}")

        validate_input_is_netcdf(in_path)
        self._load(
            in_path=in_path,
            pattern=pattern,
            field_mapping=field_mapping,
            constant_field_values=constant_field_values,
            location_id_prefix=location_id_prefix,
            write_mode=write_mode,
            max_workers=max_workers,
            persist_dataframe=persist_dataframe,
            **kwargs
        )
        self._load_table()

    def load_fews_xml(
        self,
        in_path: Union[Path, str],
        pattern: str = "**/*.xml",
        field_mapping: dict = {
            "locationId": "location_id",
            "forecastDate": "reference_time",
            "parameterId": "variable_name",
            "units": "unit_name",
            "ensembleId": "configuration_name",
            "ensembleMemberIndex": "member",
            "forecastDate": "reference_time"
        },
        constant_field_values: dict = None,
        location_id_prefix: str = None,
        write_mode: TableWriteEnum = "append",
        max_workers: Union[int, None] = MAX_CPUS,
        persist_dataframe: bool = False,
    ):
        """Import timeseries from XML data format.

        Parameters
        ----------
        in_path : Union[Path, str]
            Path to the timeseries data (file or directory) in
            xml file format.
        pattern : str, optional (default: "**/*.xml")
            The pattern to match files.
        field_mapping : dict, optional
            A dictionary mapping input fields to output fields.
            Format: {input_field: output_field}
            Default mapping:
            {
                "locationId": "location_id",
                "forecastDate": "reference_time",
                "parameterId": "variable_name",
                "units": "unit_name",
                "ensembleId": "configuration_name",
                "ensembleMemberIndex": "member",
                "forecastDate": "reference_time"
            }
        constant_field_values : dict, optional
            A dictionary mapping field names to constant values.
            Format: {field_name: value}.
        location_id_prefix : str, optional
            The prefix to add to location IDs.
            Used to ensure unique location IDs across configurations.
            Note, the methods for fetching USGS and NWM data automatically
            prefix location IDs with "usgs" or the nwm version
            ("nwm12, "nwm21", "nwm22", or "nwm30"), respectively.
        write_mode : TableWriteEnum, optional (default: "append")
            The write mode for the table.
            Options are "append", "upsert", and "overwrite".
            If "append", the table will be appended with new data that does
            already exist.
            If "upsert", existing data will be replaced and new data that
            does not exist will be appended.
            If "overwrite", existing partitions receiving new data are overwritten
        max_workers : Union[int, None], optional
            The maximum number of workers to use for parallel processing when
            in_path is a directory. This gets passed to the concurrent.futures
            ProcessPoolExecutor. If in_path is a file, this parameter is ignored.
            The default value is max(os.cpu_count() - 1, 1).
            If None, os.process_cpu_count() is used.
        persist_dataframe : bool, optional (default: False)
            Whether to repartition and persist the pyspark dataframe after
            reading from the cache. This can improve performance when loading
            a large number of files from the cache.

        Includes validation and importing data to database.

        Notes
        -----
        This function follows the Delft-FEWS Published Interface (PI)
        XML format.

        reference: https://publicwiki.deltares.nl/display/FEWSDOC/Dynamic+data

        The ``value`` and ``value_time`` fields are parsed automatically.

        The TEEHR Timeseries table schema includes fields:

        - reference_time
        - value_time
        - configuration_name
        - unit_name
        - variable_name
        - value
        - location_id
        - member
        """
        logger.info(f"Loading primary timeseries xml data: {in_path}")

        validate_input_is_xml(in_path)
        self._load(
            in_path=in_path,
            pattern=pattern,
            field_mapping=field_mapping,
            constant_field_values=constant_field_values,
            location_id_prefix=location_id_prefix,
            write_mode=write_mode,
            max_workers=max_workers,
            persist_dataframe=persist_dataframe,
        )
        self._load_table()<|MERGE_RESOLUTION|>--- conflicted
+++ resolved
@@ -9,11 +9,8 @@
 from teehr.models.filters import TimeseriesFilter
 from teehr.querying.utils import join_geometry
 from teehr.models.table_enums import TableWriteEnum
-<<<<<<< HEAD
-=======
 from teehr.const import MAX_CPUS
 
->>>>>>> af54d27b
 from pathlib import Path
 from typing import Union
 
