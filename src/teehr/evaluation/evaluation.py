--- conflicted
+++ resolved
@@ -1,23 +1,20 @@
 """Evaluation module."""
 import pandas as pd
-<<<<<<< HEAD
-from typing import Union
-=======
 import geopandas as gpd
 from typing import Union, List
 from enum import Enum
->>>>>>> 8ae76062
 from pathlib import Path
 from pyspark.sql import SparkSession
 from pyspark import SparkConf
 import logging
-<<<<<<< HEAD
 from teehr.pre.evaluation import copy_template_to
 from teehr.pre.locations import (
     validate_and_insert_locations,
     convert_locations
 )
 from teehr.pre.timeseries import convert_primary_timeseries
+from teehr.models.metrics import MetricsBasemodel
+from teehr.evaluation.utils import get_joined_timeseries_fields
 
 logger = logging.getLogger(__name__)
 
@@ -28,16 +25,6 @@
 LOCATIONS_CROSSWALK_DIR = "locations_crosswalk"
 SECONDARY_TIMESERIES_DIR = "secondary_timeseries"
 JOINED_TIMESERIES_DIR = "joined_timeseries"
-=======
-
-from teehr.pre.project_creation import copy_template_to
-from teehr.models.metrics import MetricsBasemodel
-from teehr.evaluation.utils import get_joined_timeseries_fields
-
-logger = logging.getLogger(__name__)
-
-JOINED_TIMESERIES_DIR = Path("database", "joined_timeseries")
->>>>>>> 8ae76062
 
 
 class Evaluation():
@@ -55,7 +42,6 @@
         self.dir_path = dir_path
         self.spark = spark
 
-<<<<<<< HEAD
         self.database_dir = Path(self.dir_path, DATABASE_DIR)
         self.temp_dir = Path(self.dir_path, TEMP_DIR)
         self.locations_dir = Path(self.database_dir, LOCATIONS_DIR)
@@ -64,8 +50,6 @@
         self.secondary_timeseries_dir = Path(self.database_dir, SECONDARY_TIMESERIES_DIR)
         self.joined_timeseries_dir = Path(self.database_dir, JOINED_TIMESERIES_DIR)
 
-=======
->>>>>>> 8ae76062
         if not Path(self.dir_path).is_dir():
             logger.error(f"Directory {self.dir_path} does not exist.")
             raise NotADirectoryError
@@ -76,8 +60,6 @@
             conf = SparkConf().setAppName("TEERH").setMaster("local")
             self.spark = SparkSession.builder.config(conf=conf).getOrCreate()
 
-<<<<<<< HEAD
-=======
     @property
     def fields(self) -> Enum:
         """The field names from the joined timeseries table."""
@@ -86,7 +68,6 @@
             Path(self.dir_path, JOINED_TIMESERIES_DIR)
         )
 
->>>>>>> 8ae76062
     def clone_template(self):
         """Create a study from the standard template.
 
@@ -119,34 +100,22 @@
         """
         pass
 
-<<<<<<< HEAD
     def import_primary_timeseries(
             self,
             path: Union[Path, str],
             pattern="**/*.parquet",
             field_mapping=None
     ):
-=======
-    def import_primary_timeseries(path: Union[Path, str], type: str):
->>>>>>> 8ae76062
         """Import local primary timeseries data.
 
         Includes validation and importing data to database.
         """
-<<<<<<< HEAD
         convert_primary_timeseries(
             input_filepath=path,
             database_path=self.database_dir,
             pattern=pattern,
             field_mapping=field_mapping
         )
-=======
-        if type == "parquet":
-            pass
-
-        if type == "csv":
-            pass
->>>>>>> 8ae76062
 
     def import_secondary_timeseries():
         """Import secondary timeseries data.
