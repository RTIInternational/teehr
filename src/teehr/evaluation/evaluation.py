--- conflicted
+++ resolved
@@ -12,12 +12,9 @@
 )
 from teehr.evaluation.utils import (
     get_joined_timeseries_fields,
-<<<<<<< HEAD
-=======
 )
 from teehr.loading.joined_timeseries import (
     create_joined_timeseries_dataset,
->>>>>>> 5b5d9585
 )
 import teehr.const as const
 from teehr.models.metrics.metrics import MetricsBasemodel
@@ -90,14 +87,8 @@
         return Load(self)
 
     @property
-<<<<<<< HEAD
-    def query(self) -> Load:
-        """The query component class."""
-        # TODO: Implement the Query class.
-=======
     def query(self) -> Query:
         """The load component class."""
->>>>>>> 5b5d9585
         return Query(self)
 
     @property
@@ -105,10 +96,7 @@
         """The field names from the joined timeseries table."""
         logger.info("Getting fields from the joined timeseries table.")
         return get_joined_timeseries_fields(
-<<<<<<< HEAD
-=======
             self.spark,
->>>>>>> 5b5d9585
             Path(self.joined_timeseries_dir)
         )
 
