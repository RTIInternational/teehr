--- conflicted
+++ resolved
@@ -130,23 +130,14 @@
         convert_to_si: bool = True,
         overwrite_output: Optional[bool] = False,
         timeseries_type: TimeseriesTypeEnum = "primary",
-<<<<<<< HEAD
+        write_mode: TableWriteEnum = "append",
         location_id_prefix: str = "usgs",
     ):
         """Fetch USGS gage data and load into the TEEHR dataset.
 
-        Data is fetched for the location IDs in the locations
-        table having a given location_id_prefix. All dates and times within the files
-        and in the cache file names are in UTC.
-=======
-        write_mode: TableWriteEnum = "append"
-    ):
-        """Fetch USGS gage data and load into the TEEHR dataset.
-
         Data is fetched for all USGS IDs in the locations table, and all
         dates and times within the files and in the cached file names are
         in UTC.
->>>>>>> 99ec1802
 
         Parameters
         ----------
@@ -179,11 +170,6 @@
         timeseries_type : str
             Whether to consider as the "primary" or "secondary" timeseries.
             Default is "primary".
-<<<<<<< HEAD
-        location_id_prefix : str
-            Prefix to include when filtering for primary_location_id.
-            Default is "usgs".
-=======
         write_mode : TableWriteEnum, optional (default: "append")
             The write mode for the table. Options are "append" or "upsert".
             If "append", the Evaluation table will be appended with new data
@@ -198,7 +184,6 @@
             long-running fetch is interrupted before the data is automatically loaded
             into the Evaluation, it should be loaded or cached manually. This will
             prevent it from being deleted when the fetch job is resumed.
->>>>>>> 99ec1802
 
         Examples
         --------
@@ -297,15 +282,6 @@
         overwrite_output: Optional[bool] = False,
         domain: Optional[SupportedNWMRetroDomainsEnum] = "CONUS",
         timeseries_type: TimeseriesTypeEnum = "secondary",
-<<<<<<< HEAD
-        location_id_prefix: str = None,
-    ):
-        """Fetch NWM retrospective point data and load into the TEEHR dataset.
-
-        Data is fetched for the location IDs in the locations
-        table having a given location_id_prefix. All dates and times within the files
-        and in the cache file names are in UTC.
-=======
         write_mode: TableWriteEnum = "append"
     ):
         """Fetch NWM retrospective point data and load into the TEEHR dataset.
@@ -313,7 +289,6 @@
         Data is fetched for all secondary location IDs in the locations
         crosswalk table that are prefixed by the NWM version, and all dates
         and times within the files and in the cache file names are in UTC.
->>>>>>> 99ec1802
 
         Parameters
         ----------
@@ -354,12 +329,6 @@
         timeseries_type : str
             Whether to consider as the "primary" or "secondary" timeseries.
             Default is "primary".
-<<<<<<< HEAD
-        location_id_prefix : str
-            Prefix to include when filtering for secondary_location_id's.
-            Default is None, in which case the nwm_version is used as the
-            location_id_prefix.
-=======
         write_mode : TableWriteEnum, optional (default: "append")
             The write mode for the table. Options are "append" or "upsert".
             If "append", the Evaluation table will be appended with new data
@@ -374,7 +343,6 @@
             long-running fetch is interrupted before the data is automatically loaded
             into the Evaluation, it should be loaded or cached manually. This will
             prevent it from being deleted when the fetch job is resumed.
->>>>>>> 99ec1802
 
         Examples
         --------
@@ -477,13 +445,9 @@
         overwrite_output: Optional[bool] = False,
         chunk_by: Union[NWMChunkByEnum, None] = None,
         domain: Optional[SupportedNWMRetroDomainsEnum] = "CONUS",
-<<<<<<< HEAD
-        timeseries_type: TimeseriesTypeEnum = "primary"
-=======
         location_id_prefix: Optional[Union[str, None]] = None,
         timeseries_type: TimeseriesTypeEnum = "primary",
         write_mode: TableWriteEnum = "append"
->>>>>>> 99ec1802
     ):
         """
         Fetch NWM retrospective gridded data, calculate zonal statistics (currently only
@@ -543,20 +507,6 @@
         timeseries_type : str
             Whether to consider as the "primary" or "secondary" timeseries.
             Default is "primary".
-        write_mode : TableWriteEnum, optional (default: "append")
-            The write mode for the table. Options are "append" or "upsert".
-            If "append", the Evaluation table will be appended with new data
-            that does not already exist.
-            If "upsert", existing data will be replaced and new data that
-            does not exist will be appended.
-
-
-        .. note::
-
-            Data in the cache is cleared before each call to the fetch method. So if a
-            long-running fetch is interrupted before the data is automatically loaded
-            into the Evaluation, it should be loaded or cached manually. This will
-            prevent it from being deleted when the fetch job is resumed.
 
         Examples
         --------
@@ -604,6 +554,9 @@
         """ # noqa
         ev_configuration_name = f"{nwm_version}_retrospective"
         ev_variable_name = format_nwm_variable_name(variable_name)
+
+        # Clear out cache
+        remove_dir_if_exists(self.nwm_cache_dir)
         ev_weights_cache_dir = Path(
             self.weights_cache_dir, ev_configuration_name
         )
@@ -623,9 +576,6 @@
                     "value": f"{location_id_prefix}-%"
                 }
             ).to_geopandas()
-
-        # Clear out cache
-        remove_dir_if_exists(self.nwm_cache_dir)
 
         nwm_retro_grids_to_parquet(
             nwm_version=nwm_version,
@@ -691,15 +641,6 @@
         timeseries_type: TimeseriesTypeEnum = "secondary",
         starting_z_hour: Optional[int] = None,
         ending_z_hour: Optional[int] = None,
-<<<<<<< HEAD
-        location_id_prefix: str = None,
-    ):
-        """Fetch operational NWM point data and load into the TEEHR dataset.
-
-        Data is fetched for the location IDs in the locations
-        table having a given location_id_prefix. All dates and times within the files
-        and in the cache file names are in UTC.
-=======
         write_mode: TableWriteEnum = "append"
     ):
         """Fetch operational NWM point data and load into the TEEHR dataset.
@@ -707,7 +648,6 @@
         Data is fetched for all secondary location IDs in the locations
         crosswalk table that are prefixed by the NWM version, and all dates
         and times within the files and in the cache file names are in UTC.
->>>>>>> 99ec1802
 
         Parameters
         ----------
@@ -783,12 +723,6 @@
         ending_z_hour : Optional[int]
             The ending z_hour to include in the output. If None, all z_hours
             are included for the last day. Default is None. Must be between 0 and 23.
-<<<<<<< HEAD
-        location_id_prefix : str
-            Prefix to include when filtering for secondary_location_id's.
-            Default is None, in which case the nwm_version is used as the
-            location_id_prefix.
-=======
         write_mode : TableWriteEnum, optional (default: "append")
             The write mode for the table. Options are "append" or "upsert".
             If "append", the Evaluation table will be appended with new data
@@ -803,7 +737,6 @@
             long-running fetch is interrupted before the data is automatically loaded
             into the Evaluation, it should be loaded or cached manually. This will
             prevent it from being deleted when the fetch job is resumed.
->>>>>>> 99ec1802
 
         Notes
         -----
@@ -1119,7 +1052,10 @@
             nwm_configuration_name=nwm_configuration,
             nwm_version=nwm_version
         )
-<<<<<<< HEAD
+
+        # Clear out cache
+        remove_dir_if_exists(self.nwm_cache_dir)
+
         ev_weights_cache_dir = Path(
             self.weights_cache_dir, ev_config["configuration_name"]
         )
@@ -1139,11 +1075,6 @@
                     "value": f"{location_id_prefix}-%"
                 }
             ).to_geopandas()
-=======
-
-        # Clear out cache
-        remove_dir_if_exists(self.nwm_cache_dir)
->>>>>>> 99ec1802
 
         nwm_grids_to_parquet(
             configuration=nwm_configuration,
