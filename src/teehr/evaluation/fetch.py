"""Component class for fetching data from external sources."""
from typing import Union, List, Optional
from datetime import datetime
import logging
from pathlib import Path

import pandas as pd

import teehr.const as const
from teehr.fetching.usgs.usgs import usgs_to_parquet
from teehr.fetching.nwm.nwm_points import nwm_to_parquet
from teehr.fetching.nwm.nwm_grids import nwm_grids_to_parquet
from teehr.fetching.nwm.retrospective_points import nwm_retro_to_parquet
from teehr.fetching.nwm.retrospective_grids import nwm_retro_grids_to_parquet
from teehr.loading.timeseries import (
    validate_and_insert_timeseries,
)
from teehr.fetching.utils import (
    format_nwm_variable_name,
    format_nwm_configuration_name
)
from teehr.models.fetching.nwm22_grid import ForcingVariablesEnum
from teehr.models.fetching.utils import (
    USGSChunkByEnum,
    USGSServiceEnum,
    SupportedNWMRetroVersionsEnum,
    SupportedNWMRetroDomainsEnum,
    NWMChunkByEnum,
    ChannelRtRetroVariableEnum,
    SupportedNWMOperationalVersionsEnum,
    SupportedNWMDataSourcesEnum,
    SupportedKerchunkMethod,
    TimeseriesTypeEnum
)
from teehr.fetching.const import (
    USGS_CONFIGURATION_NAME,
    USGS_VARIABLE_MAPPER,
    VARIABLE_NAME,
    NWM_VARIABLE_MAPPER
)
from teehr.models.pydantic_table_models import (
    Configuration
)

logger = logging.getLogger(__name__)


class Fetch:
    """Component class for fetching data from external sources."""

    def __init__(self, ev) -> None:
        """Initialize the Fetch class."""
        # Now we have access to the Evaluation object.
        self.ev = ev
        self.usgs_cache_dir = Path(
            ev.cache_dir,
            const.FETCHING_CACHE_DIR,
            const.USGS_CACHE_DIR,
        )
        self.nwm_cache_dir = Path(
            ev.cache_dir,
            const.FETCHING_CACHE_DIR,
            const.NWM_CACHE_DIR
        )
        self.kerchunk_cache_dir = Path(
            ev.cache_dir,
            const.FETCHING_CACHE_DIR,
            const.KERCHUNK_DIR
        )
        self.weights_cache_dir = Path(
            ev.cache_dir,
            const.FETCHING_CACHE_DIR,
            const.WEIGHTS_DIR
        )

    def _get_secondary_location_ids(self, prefix: str) -> List[str]:
        """Get the secondary location IDs corresponding to primary IDs."""
        lcw_df = self.ev.location_crosswalks.query(
            filters={
                "column": "secondary_location_id",
                "operator": "like",
                "value": f"{prefix}-%"
            }
        ).to_pandas()

        if lcw_df.empty:
            logger.error(
                "No secondary location IDs were found in the crosswalk table"
                f" with the specified prefix: '{prefix}'"
            )
            raise ValueError(
                "No secondary location IDs were found in the crosswalk table"
                f" with the specified prefix: '{prefix}'"
            )

        location_ids = (
            lcw_df.secondary_location_id.
            str.removeprefix(f"{prefix}-").to_list()
        )

        return location_ids

    def _configuration_name_exists(
        self, configuration_name: str
    ) -> bool:
        """Check if a configuration name exists in the configurations table.

        True: Configuration name exists in the table.
        False: Configuration name does not exist in the table.
        """
        sdf = self.ev.configurations.filter(
            {
                "column": "name",
                "operator": "=",
                "value": configuration_name
            }
        ).to_sdf()
        return not sdf.rdd.isEmpty()

    def usgs_streamflow(
        self,
        start_date: Union[str, datetime, pd.Timestamp],
        end_date: Union[str, datetime, pd.Timestamp],
        service: USGSServiceEnum = "iv",
        chunk_by: Union[USGSChunkByEnum, None] = None,
        filter_to_hourly: bool = True,
        filter_no_data: bool = True,
        convert_to_si: bool = True,
        overwrite_output: Optional[bool] = False,
<<<<<<< HEAD
        timeseries_type: TimeseriesTypeEnum = "primary",
        add_configuration_name: bool = True,
        location_id_prefix: str = "usgs",
=======
        timeseries_type: TimeseriesTypeEnum = "primary"
>>>>>>> 8651078a
    ):
        """Fetch USGS gage data and load into the TEEHR dataset.

        Data is fetched for the location IDs in the locations
        table having a given location_id_prefix. All dates and times within the files
        and in the cache file names are in UTC.

        Parameters
        ----------
        start_date : Union[str, datetime, pd.Timestamp]
            Start time of data to fetch.
        end_date : Union[str, datetime, pd.Timestamp]
            End time of data to fetch. Note, since start_date is inclusive for
            the USGS service, we subtract 1 minute from this time so we don't
            get overlap between consecutive calls.
        service : USGSServiceEnum, default = "iv"
            The USGS service to use for fetching data ('iv' for hourly
            instantaneous values or 'dv' for daily mean values).
        chunk_by : Union[str, None], default = None
            A string specifying how much data is fetched and read into
            memory at once. The default is to fetch all locations and all
            dates at once.
            Valid options =
            ["location_id", "day", "week", "month", "year", None].
        filter_to_hourly : bool = True
            Return only values that fall on the hour
            (i.e. drop 15 minute data).
        filter_no_data : bool = True
            Filter out -999 values.
        convert_to_si : bool = True
            Multiplies values by 0.3048**3 and sets ``measurement_units`` to
            "m3/s".
        overwrite_output : bool
            Flag specifying whether or not to overwrite output files if they
            already exist.  True = overwrite; False = fail.
        timeseries_type : str
            Whether to consider as the "primary" or "secondary" timeseries.
            Default is "primary".
<<<<<<< HEAD
        add_configuration_name : bool
            If True, adds the configuration name ``usgs_observations`` to the
            Evaluation. Default is True.
        location_id_prefix : str
            Prefix to include when filtering for primary_location_id.
            Default is "usgs".
=======
>>>>>>> 8651078a

        Examples
        --------
        Here we fetch over a year of USGS hourly streamflow data.
        Initially the data is saved to the cache directory, then it is
        validated and loaded into the TEEHR dataset.

        >>> import teehr
        >>> ev = teehr.Evaluation()

        Fetch the data for locations in the locations table.

        >>> eval.fetch.usgs_streamflow(
        >>>     start_date=datetime(2021, 1, 1),
        >>>     end_date=datetime(2022, 2, 28)
        >>> )

        .. note::

            USGS data can also be fetched outside of a TEEHR Evaluation
            by calling the method directly.

        >>> from teehr.fetching.usgs.usgs import usgs_to_parquet

        This requires specifying a list of USGS gage IDs and an output
        directory in addition to the above arguments.

        >>> usgs_to_parquet(
        >>>     sites=["02449838", "02450825"],
        >>>     start_date=datetime(2023, 2, 20),
        >>>     end_date=datetime(2023, 2, 25),
        >>>     output_parquet_dir=Path(Path().home(), "temp", "usgs"),
        >>>     chunk_by="day",
        >>>     overwrite_output=True
        >>> )
        """
        logger.info("Getting primary location IDs.")
        locations_df = self.ev.locations.query(
            filters={
                "column": "id",
                "operator": "like",
                "value": f"{location_id_prefix}-%"
            }
        ).to_pandas()
        sites = locations_df["id"].str.removeprefix(f"{location_id_prefix}-").to_list()

        usgs_variable_name = USGS_VARIABLE_MAPPER[VARIABLE_NAME][service]

        usgs_to_parquet(
            sites=sites,
            start_date=start_date,
            end_date=end_date,
            output_parquet_dir=Path(
                self.usgs_cache_dir,
                USGS_CONFIGURATION_NAME,
                usgs_variable_name
            ),
            chunk_by=chunk_by,
            filter_to_hourly=filter_to_hourly,
            filter_no_data=filter_no_data,
            convert_to_si=convert_to_si,
            overwrite_output=overwrite_output,
            timeseries_type=timeseries_type
        )

        if (
            not self._configuration_name_exists(USGS_CONFIGURATION_NAME)
        ):
            self.ev.configurations.add(
                Configuration(
                    name=USGS_CONFIGURATION_NAME,
                    type="primary",
                    description="USGS Observations"
                )
            )

        validate_and_insert_timeseries(
            ev=self.ev,
            in_path=Path(
                self.usgs_cache_dir
            ),
            timeseries_type=timeseries_type,
        )

    def nwm_retrospective_points(
        self,
        nwm_version: SupportedNWMRetroVersionsEnum,
        variable_name: ChannelRtRetroVariableEnum,
        start_date: Union[str, datetime, pd.Timestamp],
        end_date: Union[str, datetime, pd.Timestamp],
        chunk_by: Union[NWMChunkByEnum, None] = None,
        overwrite_output: Optional[bool] = False,
        domain: Optional[SupportedNWMRetroDomainsEnum] = "CONUS",
<<<<<<< HEAD
        timeseries_type: TimeseriesTypeEnum = "secondary",
        add_configuration_name: bool = True,
        location_id_prefix: str = None,
=======
        timeseries_type: TimeseriesTypeEnum = "secondary"
>>>>>>> 8651078a
    ):
        """Fetch NWM retrospective point data and load into the TEEHR dataset.

        Data is fetched for the location IDs in the locations
        table having a given location_id_prefix. All dates and times within the files
        and in the cache file names are in UTC.

        Parameters
        ----------
        nwm_version : SupportedNWMRetroVersionsEnum
            NWM retrospective version to fetch.
            Currently `nwm20`, `nwm21`, and `nwm30` supported.
            Note that since there is no change in NWM configuration between
            version 2.1 and 2.2, no retrospective run was produced for v2.2.
        variable_name : str
            Name of the NWM data variable to download.
            (e.g., "streamflow", "velocity", ...).
        start_date : Union[str, datetime, pd.Timestamp]
            Date to begin data ingest.
            Str formats can include YYYY-MM-DD or MM/DD/YYYY
            Rounds down to beginning of day.

            - v2.0: 1993-01-01
            - v2.1: 1979-01-01
            - v3.0: 1979-02-01
        end_date : Union[str, datetime, pd.Timestamp],
            Last date to fetch.  Rounds up to end of day.
            Str formats can include YYYY-MM-DD or MM/DD/YYYY.

            - v2.0: 2018-12-31
            - v2.1: 2020-12-31
            - v3.0: 2023-01-31
        chunk_by : Union[NWMChunkByEnum, None] = None,
            If None (default) saves all timeseries to a single file, otherwise
            the data is processed using the specified parameter.
            Can be: 'week', 'month', or 'year'.
        overwrite_output : bool = False,
            Whether output should overwrite files if they exist.
            Default is False.
        domain : str = "CONUS"
            Geographical domain when NWM version is v3.0.
            Acceptable values are "Alaska", "CONUS" (default), "Hawaii",
            and "PR". Only relevant when NWM version equals `nwm30`.
        timeseries_type : str
            Whether to consider as the "primary" or "secondary" timeseries.
            Default is "primary".
<<<<<<< HEAD
        add_configuration_name : bool
            If True, adds the configuration name to the Evaluation. Default is True.
        location_id_prefix : str
            Prefix to include when filtering for secondary_location_id's.
            Default is None, in which case the nwm_version is used as the
            location_id_prefix.
=======
>>>>>>> 8651078a

        Examples
        --------
        Here we fetch one days worth of NWM hourly streamflow data. Initially
        the data is saved to the cache directory, then it is validated and
        loaded into the TEEHR dataset.

        >>> import teehr
        >>> ev = teehr.Evaluation()

        >>> ev.fetch.nwm_retrospective_points(
        >>>     nwm_version="nwm30",
        >>>     variable_name="streamflow",
        >>>     start_date=datetime(2000, 1, 1),
        >>>     end_date=datetime(2000, 1, 2, 23)
        >>> )

        .. note::

            NWM data can also be fetched outside of a TEEHR Evaluation
            by calling the method directly.

        >>> import teehr.fetching.nwm.retrospective_points as nwm_retro

        Fetch and format the data, writing to the specified directory.

        >>> nwm_retro.nwm_retro_to_parquet(
        >>>     nwm_version="nwm20",
        >>>     variable_name="streamflow",
        >>>     start_date=datetime(2000, 1, 1),
        >>>     end_date=datetime(2000, 1, 2, 23),
        >>>     location_ids=[7086109, 7040481],
        >>>     output_parquet_dir=Path(Path.home(), "nwm20_retrospective")
        >>> )

        See Also
        --------
        :func:`teehr.fetching.nwm.retrospective_points.nwm_retro_to_parquet`
        """ # noqa
        ev_configuration_name = f"{nwm_version}_retrospective"
        ev_variable_name = format_nwm_variable_name(variable_name)

        if location_id_prefix is None:
            location_id_prefix = nwm_version

        logger.info("Getting secondary location IDs.")
        location_ids = self._get_secondary_location_ids(
            prefix=location_id_prefix
        )

        nwm_retro_to_parquet(
            nwm_version=nwm_version,
            variable_name=variable_name,
            start_date=start_date,
            end_date=end_date,
            location_ids=location_ids,
            output_parquet_dir=Path(
                self.nwm_cache_dir,
                ev_configuration_name,
                ev_variable_name
            ),
            chunk_by=chunk_by,
            overwrite_output=overwrite_output,
            domain=domain,
            variable_mapper=NWM_VARIABLE_MAPPER,
            timeseries_type=timeseries_type
        )

        if (
            not self._configuration_name_exists(ev_configuration_name)
        ):
            self.ev.configurations.add(
                Configuration(
                    name=ev_configuration_name,
                    type=timeseries_type,
                    description=f"{nwm_version} retrospective"
                )
            )

        validate_and_insert_timeseries(
            ev=self.ev,
            in_path=Path(
                self.nwm_cache_dir
            ),
            timeseries_type=timeseries_type,
        )

    def nwm_retrospective_grids(
        self,
        nwm_version: SupportedNWMRetroVersionsEnum,
        variable_name: ForcingVariablesEnum,
        start_date: Union[str, datetime, pd.Timestamp],
        end_date: Union[str, datetime, pd.Timestamp],
        calculate_zonal_weights: bool = True,
        location_id_prefix: str = None,
        overwrite_output: Optional[bool] = False,
        chunk_by: Union[NWMChunkByEnum, None] = None,
        domain: Optional[SupportedNWMRetroDomainsEnum] = "CONUS",
<<<<<<< HEAD
        timeseries_type: TimeseriesTypeEnum = "primary",
        add_configuration_name: bool = True
=======
        location_id_prefix: Optional[Union[str, None]] = None,
        timeseries_type: TimeseriesTypeEnum = "primary"
>>>>>>> 8651078a
    ):
        """
        Fetch NWM retrospective gridded data, calculate zonal statistics (currently only
        mean is available) of selected variable for given zones, and load
        into the TEEHR dataset.

        Data is fetched for the location IDs in the locations
        table having a given location_id_prefix. All dates and times within the files
        and in the cache file names are in UTC.

        The zonal weights file, which contains the fraction each grid pixel overlaps each
        zone is necessary, and can be calculated and saved to the cache directory
        if it does not already exist.

        Parameters
        ----------
        nwm_version : SupportedNWMRetroVersionsEnum
            NWM retrospective version to fetch.
            Currently `nwm21` and `nwm30` supported.
            Note that since there is no change in NWM configuration between
            version 2.1 and 2.2, no retrospective run was produced for v2.2.
        variable_name : str
            Name of the NWM forcing data variable to download.
            (e.g., "PRECIP", "PSFC", "Q2D", ...).
        start_date : Union[str, datetime, pd.Timestamp]
            Date to begin data ingest.
            Str formats can include YYYY-MM-DD or MM/DD/YYYY.
            Rounds down to beginning of day.

            - v2.1: 1979-01-01
            - v3.0: 1979-02-01
        end_date : Union[str, datetime, pd.Timestamp],
            Last date to fetch.  Rounds up to end of day.
            Str formats can include YYYY-MM-DD or MM/DD/YYYY.
<<<<<<< HEAD
        calculate_zonal_weights : bool
            Flag specifying whether or not to calculate zonal weights.
            True = calculate; False = use existing file. Default is True.
        location_id_prefix : str
            Prefix to include when filtering the locations table for
            primary_location_id. Default is None, all locations are included.
        overwrite_output : bool
            Flag specifying whether or not to overwrite output files if they already
            exist.  True = overwrite; False = fail.
=======

            - v2.1: 2020-12-31
            - v3.0: 2023-01-31
>>>>>>> 8651078a
        chunk_by : Union[NWMChunkByEnum, None] = None,
            If None (default) saves all timeseries to a single file, otherwise
            the data is processed using the specified parameter.
            Can be: 'week' or 'month' for gridded data.
        domain : str = "CONUS"
            Geographical domain when NWM version is v3.0.
            Acceptable values are "Alaska", "CONUS" (default), "Hawaii",
            and "PR". Only relevant when NWM version equals v3.0.
        timeseries_type : str
            Whether to consider as the "primary" or "secondary" timeseries.
            Default is "primary".

        Examples
        --------
        Here we will calculate mean areal precipitation using NWM forcing data for
        the polygons in the locations table. Pixel weights (fraction of pixel overlap)
        are calculated for each polygon and stored in the evaluation cache directory.

        (see: :func:`generate_weights_file()
        <teehr.utilities.generate_weights.generate_weights_file>` for weights calculation).

        >>> import teehr
        >>> ev = teehr.Evaluation()

        >>> ev.fetch.nwm_retrospective_grids(
        >>>     nwm_version="nwm30",
        >>>     variable_name="RAINRATE",
        >>>     calculate_zonal_weights=True,
        >>>     start_date=datetime(2000, 1, 1),
        >>>     end_date=datetime(2001, 1, 1),
        >>>     location_id_prefix="huc10"
        >>> )

        .. note::

            NWM data can also be fetched outside of a TEEHR Evaluation
            by calling the method directly.

        >>> from teehr.fetching.nwm.retrospective_grids import nwm_retro_grids_to_parquet

        Perform the calculations, writing to the specified directory.

        >>> nwm_retro_grids_to_parquet(
        >>>     nwm_version="nwm30",
        >>>     variable_name="RAINRATE",
        >>>     zonal_weights_filepath=Path(Path.home(), "nextgen_03S_weights.parquet"),
        >>>     start_date=2020-12-18,
        >>>     end_date=2022-12-18,
        >>>     output_parquet_dir=Path(Path.home(), "temp/parquet"),
        >>>     location_id_prefix="huc10",
        >>> )

        See Also
        --------
        :func:`teehr.fetching.nwm.nwm_grids.nwm_grids_to_parquet`
        """ # noqa
        ev_configuration_name = f"{nwm_version}_retrospective"
        ev_variable_name = format_nwm_variable_name(variable_name)
        ev_weights_cache_dir = Path(
            self.weights_cache_dir, ev_configuration_name
        )
        ev_weights_cache_dir.mkdir(parents=True, exist_ok=True)

        # Note: If the weights file will be generated, use the location ID
        # prefix to filter the locations table for the correct locations,
        # defining the zone_polygons argument.
        logger.info("Getting primary location IDs.")
        if location_id_prefix is None:
            locations_gdf = self.ev.locations.to_geopandas()
        else:
            locations_gdf = self.ev.locations.query(
                filters={
                    "column": "id",
                    "operator": "like",
                    "value": f"{location_id_prefix}-%"
                }
            ).to_geopandas()

        nwm_retro_grids_to_parquet(
            nwm_version=nwm_version,
            variable_name=variable_name,
            zonal_weights_filepath=Path(
                ev_weights_cache_dir,
                f"{ev_configuration_name}_pixel_weights.parquet"
            ),
            start_date=start_date,
            end_date=end_date,
            output_parquet_dir=Path(
                self.nwm_cache_dir,
                ev_configuration_name,
                ev_variable_name
            ),
            chunk_by=chunk_by,
            overwrite_output=overwrite_output,
            domain=domain,
            location_id_prefix=location_id_prefix,
            variable_mapper=NWM_VARIABLE_MAPPER,
            timeseries_type=timeseries_type,
            unique_zone_id="id",
            calculate_zonal_weights=calculate_zonal_weights,
            zone_polygons=locations_gdf  # self.ev.locations.to_geopandas()
        )

        if (
            not self._configuration_name_exists(ev_configuration_name)
        ):
            self.ev.configurations.add(
                Configuration(
                    name=ev_configuration_name,
                    type=timeseries_type,
                    description=f"{nwm_version} retrospective"
                )
            )

        validate_and_insert_timeseries(
            ev=self.ev,
            in_path=Path(
                self.nwm_cache_dir
            ),
            timeseries_type=timeseries_type,
        )

    def nwm_operational_points(
        self,
        nwm_configuration: str,
        output_type: str,
        variable_name: str,
        start_date: Union[str, datetime],
        ingest_days: int,
        nwm_version: SupportedNWMOperationalVersionsEnum,
        data_source: Optional[SupportedNWMDataSourcesEnum] = "GCS",
        kerchunk_method: Optional[SupportedKerchunkMethod] = "local",
        prioritize_analysis_valid_time: Optional[bool] = False,
        t_minus_hours: Optional[List[int]] = None,
        process_by_z_hour: Optional[bool] = True,
        stepsize: Optional[int] = 100,
        ignore_missing_file: Optional[bool] = True,
        overwrite_output: Optional[bool] = False,
        timeseries_type: TimeseriesTypeEnum = "secondary",
<<<<<<< HEAD
        add_configuration_name: bool = True,
        location_id_prefix: str = None,
=======
        starting_z_hour: Optional[int] = None,
        ending_z_hour: Optional[int] = None
>>>>>>> 8651078a
    ):
        """Fetch operational NWM point data and load into the TEEHR dataset.

        Data is fetched for the location IDs in the locations
        table having a given location_id_prefix. All dates and times within the files
        and in the cache file names are in UTC.

        Parameters
        ----------
        nwm_configuration : str
            NWM forecast category.
            (e.g., "analysis_assim", "short_range", ...).
        output_type : str
            Output component of the nwm_configuration.
            (e.g., "channel_rt", "reservoir", ...).
        variable_name : str
            Name of the NWM data variable to download.
            (e.g., "streamflow", "velocity", ...).
        start_date : str or datetime
            Date to begin data ingest.
            Str formats can include YYYY-MM-DD or MM/DD/YYYY.
        ingest_days : int
            Number of days to ingest data after start date.
        nwm_version : SupportedNWMOperationalVersionsEnum
            The NWM operational version.
            "nwm12", "nwm20", "nwm21", "nwm22", or "nwm30".
            Note that there is no change in NWM configuration between
            version 2.1 and 2.2, and they are treated as the same version.
            They are both allowed here for convenience.

            Availability of each version:

            - v1.2: 2018-09-17 - 2019-06-18
            - v2.0: 2019-06-19 - 2021-04-19
            - v2.1/2.2: 2021-04-20 - 2023-09-18
            - v3.0: 2023-09-19 - present
        data_source : Optional[SupportedNWMDataSourcesEnum]
            Specifies the remote location from which to fetch the data
            "GCS" (default), "NOMADS", or "DSTOR"
            Currently only "GCS" is implemented.
        kerchunk_method : Optional[SupportedKerchunkMethod]
            When data_source = "GCS", specifies the preference in creating Kerchunk
            reference json files. "local" (default) will create new json files from
            netcdf files in GCS and save to a local directory if they do not already
            exist locally, in which case the creation is skipped. "remote" - read the
            CIROH pre-generated jsons from s3, ignoring any that are unavailable.
            "auto" - read the CIROH pre-generated jsons from s3, and create any that
            are unavailable, storing locally.
        prioritize_analysis_valid_time : Optional[bool]
            A boolean flag that determines the method of fetching analysis data.
            When False (default), all hours of the reference time are included in the
            output. When True, only the hours within t_minus_hours are included.
        t_minus_hours : Optional[List[int]]
            Specifies the look-back hours to include if an assimilation
            nwm_configuration is specified.
        process_by_z_hour : Optional[bool]
            A boolean flag that determines the method of grouping files
            for processing. The default is True, which groups by day and z_hour.
            False groups files sequentially into chunks, whose size is determined
            by stepsize. This allows users to process more data potentially more
            efficiently, but runs to risk of splitting up forecasts into separate
            output files.
        stepsize : Optional[int]
            The number of json files to process at one time. Used if
            process_by_z_hour is set to False. Default value is 100. Larger values
            can result in greater efficiency but require more memory.
        ignore_missing_file : Optional[bool]
            Flag specifying whether or not to fail if a missing NWM file is
            encountered. True = skip and continue; False = fail.
        overwrite_output : Optional[bool]
            Flag specifying whether or not to overwrite output files if they
            already exist.  True = overwrite; False = fail.
        timeseries_type : str
            Whether to consider as the "primary" or "secondary" timeseries.
            Default is "secondary".
<<<<<<< HEAD
        add_configuration_name : bool
            If True, adds the configuration name to the Evaluation. Default is True.
        location_id_prefix : str
            Prefix to include when filtering for secondary_location_id's.
            Default is None, in which case the nwm_version is used as the
            location_id_prefix.
=======
        starting_z_hour : Optional[int]
            The starting z_hour to include in the output. If None, all z_hours
            are included for the first day. Default is None. Must be between 0 and 23.
        ending_z_hour : Optional[int]
            The ending z_hour to include in the output. If None, all z_hours
            are included for the last day. Default is None. Must be between 0 and 23.
>>>>>>> 8651078a

        Notes
        -----
        The NWM variables, including nwm_configuration, output_type, and
        variable_name are stored as pydantic models in point_config_models.py

        The cached forecast and assimilation data is grouped and saved one file
        per reference time, using the file name convention "YYYYMMDDTHH".

        Examples
        --------
        Here we fetch operational streamflow forecasts for NWM v2.2 from GCS, and
        load into the TEEHR dataset.

        >>> import teehr
        >>> ev = teehr.Evaluation()

        >>> ev.fetch.nwm_operational_points(
        >>>     nwm_configuration="short_range",
        >>>     output_type="channel_rt",
        >>>     variable_name="streamflow",
        >>>     start_date=datetime(2000, 1, 1),
        >>>     ingest_days=1,
        >>>     nwm_version="nwm21",
        >>>     data_source="GCS",
        >>>     kerchunk_method="auto"
        >>> )

        .. note::

            NWM data can also be fetched outside of a TEEHR Evaluation
            by calling the method directly.

        >>> from teehr.fetching.nwm.nwm_points import nwm_to_parquet

        Fetch and format the data, writing to the specified directory.

        >>> nwm_to_parquet(
        >>>     nwm_configuration="short_range",
        >>>     output_type="channel_rt",
        >>>     variable_name="streamflow",
        >>>     start_date="2023-03-18",
        >>>     ingest_days=1,
        >>>     location_ids=LOCATION_IDS,
        >>>     json_dir=Path(Path.home(), "temp/parquet/jsons/"),
        >>>     output_parquet_dir=Path(Path.home(), "temp/parquet"),
        >>>     nwm_version="nwm21",
        >>>     data_source="GCS",
        >>>     kerchunk_method="auto",
        >>>     prioritize_analysis_valid_time=True,
        >>>     t_minus_hours=[0, 1, 2],
        >>>     process_by_z_hour=True,
        >>>     stepsize=STEPSIZE,
        >>>     ignore_missing_file=True,
        >>>     overwrite_output=True,
        >>> )

        See Also
        --------
        :func:`teehr.fetching.nwm.nwm_points.nwm_to_parquet`
        """ # noqa
        logger.info("Getting secondary location IDs.")
<<<<<<< HEAD

        if location_id_prefix is None:
            location_id_prefix = nwm_version

=======
>>>>>>> 8651078a
        location_ids = self._get_secondary_location_ids(
            prefix=location_id_prefix
        )

        ev_variable_name = format_nwm_variable_name(variable_name)
        ev_config = format_nwm_configuration_name(
            nwm_configuration_name=nwm_configuration,
            nwm_version=nwm_version
        )
        nwm_to_parquet(
            configuration=nwm_configuration,
            output_type=output_type,
            variable_name=variable_name,
            start_date=start_date,
            ingest_days=ingest_days,
            location_ids=location_ids,
            json_dir=self.kerchunk_cache_dir,
            output_parquet_dir=Path(
                self.nwm_cache_dir,
                ev_config["configuration_name"],
                ev_variable_name
            ),
            nwm_version=nwm_version,
            data_source=data_source,
            kerchunk_method=kerchunk_method,
            prioritize_analysis_valid_time=prioritize_analysis_valid_time,
            t_minus_hours=t_minus_hours,
            process_by_z_hour=process_by_z_hour,
            stepsize=stepsize,
            ignore_missing_file=ignore_missing_file,
            overwrite_output=overwrite_output,
            variable_mapper=NWM_VARIABLE_MAPPER,
            timeseries_type=timeseries_type,
            starting_z_hour=starting_z_hour,
            ending_z_hour=ending_z_hour
        )

        if (
            not self._configuration_name_exists(
                ev_config["configuration_name"]
            )
        ):
            self.ev.configurations.add(
                Configuration(
                    name=ev_config["configuration_name"],
                    type=timeseries_type,
                    description=f"{nwm_version} operational forecasts"
                )
            )

        validate_and_insert_timeseries(
            ev=self.ev,
            in_path=Path(
                self.nwm_cache_dir
            ),
            timeseries_type=timeseries_type,
        )

    def nwm_operational_grids(
        self,
        nwm_configuration: str,
        output_type: str,
        variable_name: str,
        start_date: Union[str, datetime],
        ingest_days: int,
        nwm_version: SupportedNWMOperationalVersionsEnum,
        calculate_zonal_weights: bool = True,
        location_id_prefix: str = None,
        data_source: Optional[SupportedNWMDataSourcesEnum] = "GCS",
        kerchunk_method: Optional[SupportedKerchunkMethod] = "local",
        prioritize_analysis_valid_time: Optional[bool] = False,
        t_minus_hours: Optional[List[int]] = None,
        ignore_missing_file: Optional[bool] = True,
        overwrite_output: Optional[bool] = False,
        timeseries_type: TimeseriesTypeEnum = "primary",
<<<<<<< HEAD
        add_configuration_name: bool = True,
=======
        starting_z_hour: Optional[int] = None,
        ending_z_hour: Optional[int] = None
>>>>>>> 8651078a
    ):
        """
        Fetch NWM operational gridded data, calculate zonal statistics (currently only
        mean is available) of selected variable for given zones, and load into
        the TEEHR dataset.

        Data is fetched for the location IDs in the locations
        table having a given location_id_prefix. All dates and times within the files
        and in the cache file names are in UTC.

        The zonal weights file, which contains the fraction each grid pixel overlaps each
        zone is necessary, and can be calculated and saved to the cache directory
        if it does not already exist.

        Parameters
        ----------
        nwm_configuration : str
            NWM forecast category.
            (e.g., "analysis_assim", "short_range", ...).
        output_type : str
            Output component of the nwm_configuration.
            (e.g., "channel_rt", "reservoir", ...).
        variable_name : str
            Name of the NWM data variable to download.
            (e.g., "streamflow", "velocity", ...).
        start_date : str or datetime
            Date to begin data ingest.
            Str formats can include YYYY-MM-DD or MM/DD/YYYY.
        ingest_days : int
            Number of days to ingest data after start date.
        nwm_version : SupportedNWMOperationalVersionsEnum
            The NWM operational version.
<<<<<<< HEAD
            "nwm22", or "nwm30".
        calculate_zonal_weights : bool
            Flag specifying whether or not to calculate zonal weights.
            True = calculate; False = use existing file. Default is True.
        location_id_prefix : str
            Prefix to add to the location_id field.
=======
            "nwm12", "nwm20", "nwm21", "nwm22", or "nwm30".
            Note that there is no change in NWM configuration between
            version 2.1 and 2.2, and they are treated as the same version.
            They are both allowed here for convenience.

            Availability of each version:

            - v1.2: 2018-09-17 - 2019-06-18
            - v2.0: 2019-06-19 - 2021-04-19
            - v2.1/2.2: 2021-04-20 - 2023-09-18
            - v3.0: 2023-09-19 - present
>>>>>>> 8651078a
        data_source : Optional[SupportedNWMDataSourcesEnum]
            Specifies the remote location from which to fetch the data
            "GCS" (default), "NOMADS", or "DSTOR".
            Currently only "GCS" is implemented.
        kerchunk_method : Optional[SupportedKerchunkMethod]
            When data_source = "GCS", specifies the preference in creating Kerchunk
            reference json files. "local" (default) will create new json files from
            netcdf files in GCS and save to a local directory if they do not already
            exist locally, in which case the creation is skipped. "remote" - read the
            CIROH pre-generated jsons from s3, ignoring any that are unavailable.
            "auto" - read the CIROH pre-generated jsons from s3, and create any that
            are unavailable, storing locally.
        prioritize_analysis_valid_time : Optional[bool]
            A boolean flag that determines the method of fetching analysis data.
            When False (default), all hours of the reference time are included in the
            output. When True, only the hours within t_minus_hours are included.
        t_minus_hours : Optional[Iterable[int]]
            Specifies the look-back hours to include if an assimilation
            nwm_configuration is specified.
        ignore_missing_file : bool
            Flag specifying whether or not to fail if a missing NWM file is encountered
            True = skip and continue; False = fail.
        overwrite_output : bool
            Flag specifying whether or not to overwrite output files if they already
            exist.  True = overwrite; False = fail.
        timeseries_type : str
            Whether to consider as the "primary" or "secondary" timeseries.
            Default is "primary".
        starting_z_hour : Optional[int]
            The starting z_hour to include in the output. If None, all z_hours
            are included for the first day. Default is None. Must be between 0 and 23.
        ending_z_hour : Optional[int]
            The ending z_hour to include in the output. If None, all z_hours
            are included for the last day. Default is None. Must be between 0 and 23.

        Notes
        -----
        The NWM variables, including nwm_configuration, output_type, and
        variable_name are stored as a pydantic model in grid_config_models.py.

        The cached forecast and assimilation data is grouped and saved one file
        per reference time, using the file name convention "YYYYMMDDTHH".

        All dates and times within the files and in the file names are in UTC.

        Examples
        --------
        Here we will calculate mean areal precipitation using operational NWM forcing data
        for the polygons in the locations table. Pixel weights (fraction of pixel overlap)
        are calculated for each polygon and stored in the evaluation cache directory.

        (see: :func:`generate_weights_file()
        <teehr.utilities.generate_weights.generate_weights_file>` for weights calculation).

        >>> import teehr
        >>> ev = teehr.Evaluation()

        >>> ev.fetch.nwm_operational_grids(
        >>>     nwm_configuration="forcing_short_range",
        >>>     output_type="forcing",
        >>>     variable_name="RAINRATE",
        >>>     start_date=datetime(2000, 1, 1),
        >>>     ingest_days=1,
        >>>     Path(Path.home(), "nextgen_03S_weights.parquet"),
        >>>     nwm_version="nwm22",
        >>>     data_source="GCS",
        >>>     kerchunk_method="auto"
        >>> )

        .. note::

            NWM data can also be fetched outside of a TEEHR Evaluation
            by calling the method directly.

        >>> from teehr.fetching.nwm.nwm_grids import nwm_grids_to_parquet

        Perform the calculations, writing to the specified directory.

        >>> nwm_grids_to_parquet(
        >>>     nwm_configuration=forcing_short_range,
        >>>     output_type=forcing,
        >>>     variable_name=RAINRATE,
        >>>     start_date=2020-12-18,
        >>>     ingest_days=1,
        >>>     zonal_weights_filepath=Path(Path.home(), "nextgen_03S_weights.parquet"),
        >>>     json_dir=Path(Path.home(), "temp/parquet/jsons/"),
        >>>     output_parquet_dir=Path(Path.home(), "temp/parquet"),
        >>>     nwm_version="nwm21",
        >>>     data_source="GCS",
        >>>     kerchunk_method="auto",
        >>>     t_minus_hours=[0, 1, 2],
        >>>     ignore_missing_file=True,
        >>>     overwrite_output=True
        >>> )

        See Also
        --------
        :func:`teehr.fetching.nwm.nwm_grids.nwm_grids_to_parquet`
        """ # noqa
        ev_variable_name = format_nwm_variable_name(variable_name)
        ev_config = format_nwm_configuration_name(
            nwm_configuration_name=nwm_configuration,
            nwm_version=nwm_version
        )
        ev_weights_cache_dir = Path(
            self.weights_cache_dir, ev_config["configuration_name"]
        )
        ev_weights_cache_dir.mkdir(parents=True, exist_ok=True)

        # Note: If the weights file will be generated, use the location ID
        # prefix to filter the locations table for the correct locations,
        # defining the zone_polygons argument.
        logger.info("Getting primary location IDs.")
        if location_id_prefix is None:
            locations_gdf = self.ev.locations.to_geopandas()
        else:
            locations_gdf = self.ev.locations.query(
                filters={
                    "column": "id",
                    "operator": "like",
                    "value": f"{location_id_prefix}-%"
                }
            ).to_geopandas()

        nwm_grids_to_parquet(
            configuration=nwm_configuration,
            output_type=output_type,
            variable_name=variable_name,
            start_date=start_date,
            ingest_days=ingest_days,
            zonal_weights_filepath=Path(
                ev_weights_cache_dir,
                f"{ev_config['configuration_name']}_pixel_weights.parquet"
            ),
            json_dir=self.kerchunk_cache_dir,
            output_parquet_dir=Path(
                self.nwm_cache_dir,
                ev_config["configuration_name"],
                ev_variable_name
            ),
            nwm_version=nwm_version,
            data_source=data_source,
            kerchunk_method=kerchunk_method,
            prioritize_analysis_valid_time=prioritize_analysis_valid_time,
            t_minus_hours=t_minus_hours,
            ignore_missing_file=ignore_missing_file,
            overwrite_output=overwrite_output,
            location_id_prefix=location_id_prefix,
            variable_mapper=NWM_VARIABLE_MAPPER,
<<<<<<< HEAD
            unique_zone_id="id",
            calculate_zonal_weights=calculate_zonal_weights,
            zone_polygons=locations_gdf
=======
            starting_z_hour=starting_z_hour,
            ending_z_hour=ending_z_hour,
>>>>>>> 8651078a
        )

        if (
            not self._configuration_name_exists(
                ev_config["configuration_name"]
            )
        ):
            self.ev.configurations.add(
                Configuration(
                    name=ev_config["configuration_name"],
                    type=timeseries_type,
                    description=f"{nwm_version} operational forecasts"
                )
            )

        validate_and_insert_timeseries(
            ev=self.ev,
            in_path=Path(
                self.nwm_cache_dir
            ),
            timeseries_type=timeseries_type,
        )<|MERGE_RESOLUTION|>--- conflicted
+++ resolved
@@ -127,13 +127,8 @@
         filter_no_data: bool = True,
         convert_to_si: bool = True,
         overwrite_output: Optional[bool] = False,
-<<<<<<< HEAD
         timeseries_type: TimeseriesTypeEnum = "primary",
-        add_configuration_name: bool = True,
         location_id_prefix: str = "usgs",
-=======
-        timeseries_type: TimeseriesTypeEnum = "primary"
->>>>>>> 8651078a
     ):
         """Fetch USGS gage data and load into the TEEHR dataset.
 
@@ -172,15 +167,9 @@
         timeseries_type : str
             Whether to consider as the "primary" or "secondary" timeseries.
             Default is "primary".
-<<<<<<< HEAD
-        add_configuration_name : bool
-            If True, adds the configuration name ``usgs_observations`` to the
-            Evaluation. Default is True.
         location_id_prefix : str
             Prefix to include when filtering for primary_location_id.
             Default is "usgs".
-=======
->>>>>>> 8651078a
 
         Examples
         --------
@@ -274,13 +263,9 @@
         chunk_by: Union[NWMChunkByEnum, None] = None,
         overwrite_output: Optional[bool] = False,
         domain: Optional[SupportedNWMRetroDomainsEnum] = "CONUS",
-<<<<<<< HEAD
         timeseries_type: TimeseriesTypeEnum = "secondary",
         add_configuration_name: bool = True,
         location_id_prefix: str = None,
-=======
-        timeseries_type: TimeseriesTypeEnum = "secondary"
->>>>>>> 8651078a
     ):
         """Fetch NWM retrospective point data and load into the TEEHR dataset.
 
@@ -327,15 +312,12 @@
         timeseries_type : str
             Whether to consider as the "primary" or "secondary" timeseries.
             Default is "primary".
-<<<<<<< HEAD
         add_configuration_name : bool
             If True, adds the configuration name to the Evaluation. Default is True.
         location_id_prefix : str
             Prefix to include when filtering for secondary_location_id's.
             Default is None, in which case the nwm_version is used as the
             location_id_prefix.
-=======
->>>>>>> 8651078a
 
         Examples
         --------
@@ -434,13 +416,7 @@
         overwrite_output: Optional[bool] = False,
         chunk_by: Union[NWMChunkByEnum, None] = None,
         domain: Optional[SupportedNWMRetroDomainsEnum] = "CONUS",
-<<<<<<< HEAD
-        timeseries_type: TimeseriesTypeEnum = "primary",
-        add_configuration_name: bool = True
-=======
-        location_id_prefix: Optional[Union[str, None]] = None,
         timeseries_type: TimeseriesTypeEnum = "primary"
->>>>>>> 8651078a
     ):
         """
         Fetch NWM retrospective gridded data, calculate zonal statistics (currently only
@@ -475,7 +451,6 @@
         end_date : Union[str, datetime, pd.Timestamp],
             Last date to fetch.  Rounds up to end of day.
             Str formats can include YYYY-MM-DD or MM/DD/YYYY.
-<<<<<<< HEAD
         calculate_zonal_weights : bool
             Flag specifying whether or not to calculate zonal weights.
             True = calculate; False = use existing file. Default is True.
@@ -485,11 +460,9 @@
         overwrite_output : bool
             Flag specifying whether or not to overwrite output files if they already
             exist.  True = overwrite; False = fail.
-=======
 
             - v2.1: 2020-12-31
             - v3.0: 2023-01-31
->>>>>>> 8651078a
         chunk_by : Union[NWMChunkByEnum, None] = None,
             If None (default) saves all timeseries to a single file, otherwise
             the data is processed using the specified parameter.
@@ -501,6 +474,9 @@
         timeseries_type : str
             Whether to consider as the "primary" or "secondary" timeseries.
             Default is "primary".
+        add_configuration_name : bool
+            If True, adds the configuration name to the Evaluation.
+            Default is True.
 
         Examples
         --------
@@ -629,13 +605,9 @@
         ignore_missing_file: Optional[bool] = True,
         overwrite_output: Optional[bool] = False,
         timeseries_type: TimeseriesTypeEnum = "secondary",
-<<<<<<< HEAD
-        add_configuration_name: bool = True,
+        starting_z_hour: Optional[int] = None,
+        ending_z_hour: Optional[int] = None,
         location_id_prefix: str = None,
-=======
-        starting_z_hour: Optional[int] = None,
-        ending_z_hour: Optional[int] = None
->>>>>>> 8651078a
     ):
         """Fetch operational NWM point data and load into the TEEHR dataset.
 
@@ -711,21 +683,16 @@
         timeseries_type : str
             Whether to consider as the "primary" or "secondary" timeseries.
             Default is "secondary".
-<<<<<<< HEAD
-        add_configuration_name : bool
-            If True, adds the configuration name to the Evaluation. Default is True.
-        location_id_prefix : str
-            Prefix to include when filtering for secondary_location_id's.
-            Default is None, in which case the nwm_version is used as the
-            location_id_prefix.
-=======
         starting_z_hour : Optional[int]
             The starting z_hour to include in the output. If None, all z_hours
             are included for the first day. Default is None. Must be between 0 and 23.
         ending_z_hour : Optional[int]
             The ending z_hour to include in the output. If None, all z_hours
             are included for the last day. Default is None. Must be between 0 and 23.
->>>>>>> 8651078a
+        location_id_prefix : str
+            Prefix to include when filtering for secondary_location_id's.
+            Default is None, in which case the nwm_version is used as the
+            location_id_prefix.
 
         Notes
         -----
@@ -788,13 +755,10 @@
         :func:`teehr.fetching.nwm.nwm_points.nwm_to_parquet`
         """ # noqa
         logger.info("Getting secondary location IDs.")
-<<<<<<< HEAD
 
         if location_id_prefix is None:
             location_id_prefix = nwm_version
 
-=======
->>>>>>> 8651078a
         location_ids = self._get_secondary_location_ids(
             prefix=location_id_prefix
         )
@@ -870,12 +834,8 @@
         ignore_missing_file: Optional[bool] = True,
         overwrite_output: Optional[bool] = False,
         timeseries_type: TimeseriesTypeEnum = "primary",
-<<<<<<< HEAD
-        add_configuration_name: bool = True,
-=======
         starting_z_hour: Optional[int] = None,
         ending_z_hour: Optional[int] = None
->>>>>>> 8651078a
     ):
         """
         Fetch NWM operational gridded data, calculate zonal statistics (currently only
@@ -908,26 +868,22 @@
             Number of days to ingest data after start date.
         nwm_version : SupportedNWMOperationalVersionsEnum
             The NWM operational version.
-<<<<<<< HEAD
-            "nwm22", or "nwm30".
+            "nwm12", "nwm20", "nwm21", "nwm22", or "nwm30".
+            Note that there is no change in NWM configuration between
+            version 2.1 and 2.2, and they are treated as the same version.
+            They are both allowed here for convenience.
+
+            Availability of each version:
+
+            - v1.2: 2018-09-17 - 2019-06-18
+            - v2.0: 2019-06-19 - 2021-04-19
+            - v2.1/2.2: 2021-04-20 - 2023-09-18
+            - v3.0: 2023-09-19 - present
         calculate_zonal_weights : bool
             Flag specifying whether or not to calculate zonal weights.
             True = calculate; False = use existing file. Default is True.
         location_id_prefix : str
             Prefix to add to the location_id field.
-=======
-            "nwm12", "nwm20", "nwm21", "nwm22", or "nwm30".
-            Note that there is no change in NWM configuration between
-            version 2.1 and 2.2, and they are treated as the same version.
-            They are both allowed here for convenience.
-
-            Availability of each version:
-
-            - v1.2: 2018-09-17 - 2019-06-18
-            - v2.0: 2019-06-19 - 2021-04-19
-            - v2.1/2.2: 2021-04-20 - 2023-09-18
-            - v3.0: 2023-09-19 - present
->>>>>>> 8651078a
         data_source : Optional[SupportedNWMDataSourcesEnum]
             Specifies the remote location from which to fetch the data
             "GCS" (default), "NOMADS", or "DSTOR".
@@ -1077,14 +1033,11 @@
             overwrite_output=overwrite_output,
             location_id_prefix=location_id_prefix,
             variable_mapper=NWM_VARIABLE_MAPPER,
-<<<<<<< HEAD
+            starting_z_hour=starting_z_hour,
+            ending_z_hour=ending_z_hour,,
             unique_zone_id="id",
             calculate_zonal_weights=calculate_zonal_weights,
             zone_polygons=locations_gdf
-=======
-            starting_z_hour=starting_z_hour,
-            ending_z_hour=ending_z_hour,
->>>>>>> 8651078a
         )
 
         if (
