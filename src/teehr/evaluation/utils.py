"""Utility functions for the evaluation class."""
import logging
from pathlib import Path
from enum import Enum
from typing import Union
from pyspark.sql import SparkSession
from pyspark.sql.types import StructType

from teehr.fetching.const import NWM_VARIABLE_MAPPER, VARIABLE_NAME

logger = logging.getLogger(__name__)


<<<<<<< HEAD
def get_joined_timeseries_fields(
=======
def get_spark_schema(
        spark: SparkSession,
        data_dir: Union[Path, str]
) -> StructType:
    """Get the schema of the dataset."""
    df = (
        spark.read.format("parquet")
        .option("recursiveFileLookup", "true")
        .option("mergeSchema", "true")
        .load(str(data_dir))
    )
    return df.schema


def get_joined_timeseries_fields(
    spark: SparkSession,
>>>>>>> 5b5d9585
    joined_timeseries_dir: Union[Path, str]
) -> Enum:
    """Get the field names from the joined timeseries table."""
    if len(list(Path(joined_timeseries_dir).glob("**/*.parquet"))) == 0:
        logger.error(f"No parquet files in {joined_timeseries_dir}.")
        raise FileNotFoundError
    else:
        logger.info(f"Reading fields from {joined_timeseries_dir}.")
<<<<<<< HEAD
        qry = f"""
        DESCRIBE
        SELECT
            *
        FROM
            read_parquet(
                '{str(Path(joined_timeseries_dir, "*.parquet"))}'
            )
        ;"""
        fields_list = duckdb.sql(qry).df().column_name.tolist()
        return Enum("Fields", {field: field for field in fields_list})


def get_schema_variable_name(variable_name: str) -> str:
    """Get the variable name from the Evaluation schema."""
    logger.info(f"Getting schema variable name for {variable_name}.")
    return NWM_VARIABLE_MAPPER[VARIABLE_NAME]. \
        get(variable_name, variable_name)
=======
        schema = get_spark_schema(spark, joined_timeseries_dir)
        fields_list = [field.name for field in schema.fields]
        return Enum("Fields", {field: field for field in fields_list})
>>>>>>> 5b5d9585
<|MERGE_RESOLUTION|>--- conflicted
+++ resolved
@@ -11,9 +11,6 @@
 logger = logging.getLogger(__name__)
 
 
-<<<<<<< HEAD
-def get_joined_timeseries_fields(
-=======
 def get_spark_schema(
         spark: SparkSession,
         data_dir: Union[Path, str]
@@ -30,7 +27,6 @@
 
 def get_joined_timeseries_fields(
     spark: SparkSession,
->>>>>>> 5b5d9585
     joined_timeseries_dir: Union[Path, str]
 ) -> Enum:
     """Get the field names from the joined timeseries table."""
@@ -39,17 +35,8 @@
         raise FileNotFoundError
     else:
         logger.info(f"Reading fields from {joined_timeseries_dir}.")
-<<<<<<< HEAD
-        qry = f"""
-        DESCRIBE
-        SELECT
-            *
-        FROM
-            read_parquet(
-                '{str(Path(joined_timeseries_dir, "*.parquet"))}'
-            )
-        ;"""
-        fields_list = duckdb.sql(qry).df().column_name.tolist()
+        schema = get_spark_schema(spark, joined_timeseries_dir)
+        fields_list = [field.name for field in schema.fields]
         return Enum("Fields", {field: field for field in fields_list})
 
 
@@ -57,9 +44,4 @@
     """Get the variable name from the Evaluation schema."""
     logger.info(f"Getting schema variable name for {variable_name}.")
     return NWM_VARIABLE_MAPPER[VARIABLE_NAME]. \
-        get(variable_name, variable_name)
-=======
-        schema = get_spark_schema(spark, joined_timeseries_dir)
-        fields_list = [field.name for field in schema.fields]
-        return Enum("Fields", {field: field for field in fields_list})
->>>>>>> 5b5d9585
+        get(variable_name, variable_name)