--- conflicted
+++ resolved
@@ -178,11 +178,7 @@
                 coerce=True
             )
         },
-<<<<<<< HEAD
-        strict="filter"
-=======
         strict=True
->>>>>>> fb4ef36f
     )
     validated_loc_xwalks = schema(loc_xwalks.select(*schema.columns))
 
