--- conflicted
+++ resolved
@@ -6,12 +6,8 @@
     merge_field_mappings,
     validate_constant_values_dict,
     read_and_convert_netcdf_to_df,
-<<<<<<< HEAD
     read_and_convert_xml_to_df,
-    convert_datetime_ns_to_ms
-=======
     # convert_datetime_ns_to_ms
->>>>>>> 1db0e3a0
 )
 import teehr.models.pandera_dataframe_schemas as schemas
 
@@ -232,69 +228,6 @@
     else:
         raise ValueError("Invalid timeseries type.")
 
-<<<<<<< HEAD
-    # define schema
-    schema = pa.DataFrameSchema(
-        columns={
-            "reference_time": pa.Column(
-                T.TimestampNTZType,
-                coerce=True,
-                nullable=True
-            ),
-            "value_time": pa.Column(
-                T.TimestampNTZType,
-                coerce=True
-            ),
-            "value": pa.Column(
-                T.FloatType,
-                coerce=True
-            ),
-            "variable_name": pa.Column(
-                T.StringType,
-                pa.Check.isin(variable_names),
-                coerce=True
-            ),
-            "configuration_name": pa.Column(
-                T.StringType,
-                pa.Check.isin(configuration_names),
-                coerce=True
-            ),
-            "unit_name": pa.Column(
-                T.StringType,
-                pa.Check.isin(unit_names),
-                coerce=True
-            ),
-            "location_id": pa.Column(
-                T.StringType,
-                pa.Check.isin(allowed_location_ids),
-                coerce=True
-            ),
-            "member_id": pa.Column(
-                T.FloatType,
-                coerce=True
-            )
-        },
-        strict=True
-    )
-    validated_timeseries = schema(timeseries.select(*schema.columns))
-
-    df_out_errors = validated_timeseries.pandera.errors
-
-    if len(df_out_errors) > 0:
-        raise ValueError(f"Validation errors: {df_out_errors}")
-
-    timeseries_dir.mkdir(parents=True, exist_ok=True)
-
-    (
-        validated_timeseries
-        .select(list(schema.columns.keys()))
-        .write
-        .partitionBy("configuration_name", "variable_name")
-        .format("parquet")
-        .mode("overwrite")
-        .save(str(timeseries_dir))
-    )
-=======
     # Read the converted files to Spark DataFrame
     df = table._read_files(in_path, pattern)
 
@@ -305,5 +238,4 @@
     table._write_spark_df(validated_df)
 
     # Reload the table
-    table._load_table()
->>>>>>> 1db0e3a0
+    table._load_table()