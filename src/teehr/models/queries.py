"""Module for parquet-based query models."""
from collections.abc import Iterable
from datetime import datetime
from enum import Enum  # StrEnum
from typing import List, Optional, Union

from pydantic import BaseModel as PydanticBaseModel
from pydantic import ValidationInfo, field_validator
from pathlib import Path


class BaseModel(PydanticBaseModel):
    """Basemodel configuration."""
    class ConfigDict:
        """ConfigDict."""
        arbitrary_types_allowed = True
        # smart_union = True # deprecated in v2


class FilterOperatorEnum(str, Enum):
    """Filter symbols."""
    eq = "="
    gt = ">"
    lt = "<"
    gte = ">="
    lte = "<="
    islike = "like"
    isin = "in"


class MetricEnum(str, Enum):
    """Available metrics."""
    primary_count = "primary_count"
    secondary_count = "secondary_count"
    primary_minimum = "primary_minimum"
    secondary_minimum = "secondary_minimum"
    primary_maximum = "primary_maximum"
    secondary_maximum = "secondary_maximum"
    primary_average = "primary_average"
    secondary_average = "secondary_average"
    primary_sum = "primary_sum"
    secondary_sum = "secondary_sum"
    primary_variance = "primary_variance"
    secondary_variance = "secondary_variance"
    max_value_delta = "max_value_delta"
    bias = "bias"
    nash_sutcliffe_efficiency = "nash_sutcliffe_efficiency"
    kling_gupta_efficiency = "kling_gupta_efficiency"
    mean_error = "mean_error"
    mean_squared_error = "mean_squared_error"
    root_mean_squared_error = "root_mean_squared_error"
    primary_max_value_time = "primary_max_value_time"
    secondary_max_value_time = "secondary_max_value_time"
    max_value_timedelta = "max_value_timedelta"


class JoinedFilterFieldEnum(str, Enum):
    """Joined filter fields."""
    value_time = "value_time"
    reference_time = "reference_time"
    secondary_location_id = "secondary_location_id"
    secondary_value = "secondary_value"
    configuration = "configuration"
    measurement_unit = "measurement_unit"
    variable_name = "variable_name"
    primary_value = "primary_value"
    primary_location_id = "primary_location_id"
    lead_time = "lead_time"
    geometry = "geometry"


class TimeseriesFilterFieldEnum(str, Enum):
    """Timeseries filter fields."""
    value_time = "value_time"
    reference_time = "reference_time"
    location_id = "location_id"
    value = "value"
    configuration = "configuration"
    measurement_unit = "measurement_unit"
    variable_name = "variable_name"
    lead_time = "lead_time"
    geometry = "geometry"


<<<<<<< HEAD
class ChunkByEnum(str, Enum):
    """Chunk by options."""
    day = "day"
    site = "site"


=======
>>>>>>> da232f95
class JoinedFilter(BaseModel):
    """Joined filter model."""
    column: JoinedFilterFieldEnum
    operator: FilterOperatorEnum
    value: Union[
        str, int, float, datetime, List[Union[str, int, float, datetime]]
    ]

    def is_iterable_not_str(obj):
        """Check if is type Iterable and not str."""
        if isinstance(obj, Iterable) and not isinstance(obj, str):
            return True
        return False

    @field_validator("value")
    def in_operator_must_have_iterable(cls, v, info: ValidationInfo):
        """Ensure that an 'in' operator has an iterable type."""
        if cls.is_iterable_not_str(v) and info.data["operator"] != "in":
            raise ValueError("iterable value must be used with 'in' operator")

        if info.data["operator"] == "in" and not cls.is_iterable_not_str(v):
            raise ValueError(
                "'in' operator can only be used with iterable value"
            )

        return v


class TimeseriesFilter(BaseModel):
    """Timeseries filter model."""
    column: TimeseriesFilterFieldEnum
    operator: FilterOperatorEnum
    value: Union[
        str, int, float, datetime, List[Union[str, int, float, datetime]]
    ]

    def is_iterable_not_str(obj):
        """Check if is type Iterable and not str."""
        if isinstance(obj, Iterable) and not isinstance(obj, str):
            return True
        return False

    @field_validator("value")
    def in_operator_must_have_iterable(cls, v, info: ValidationInfo):
        """Ensure that an 'in' operator has an iterable type."""
        if cls.is_iterable_not_str(v) and info.data["operator"] != "in":
            raise ValueError("iterable value must be used with 'in' operator")

        if info.data["operator"] == "in" and not cls.is_iterable_not_str(v):
            raise ValueError(
                "'in' operator can only be used with iterable value"
            )
        return v


class MetricQuery(BaseModel):
    """Metric query model."""
    primary_filepath: Union[str, Path]
    secondary_filepath: Union[str, Path]
    crosswalk_filepath: Union[str, Path]
    group_by: List[JoinedFilterFieldEnum]
    order_by: List[JoinedFilterFieldEnum]
    include_metrics: Union[List[MetricEnum], MetricEnum, str]
    filters: Optional[List[JoinedFilter]] = []
    return_query: bool
    geometry_filepath: Optional[Union[str, Path]]
    include_geometry: bool
    remove_duplicates: Optional[bool] = True

    @field_validator("include_geometry")
    def include_geometry_must_group_by_primary_location_id(
        cls, v, info: ValidationInfo
    ):
        """Include_geometry must groupby primary_location_id."""
        if (
            v is True
            and JoinedFilterFieldEnum.primary_location_id
            not in info.data["group_by"]  # noqa
        ):
            raise ValueError(
                "`group_by` must contain `primary_location_id` "
                "to include geometry in returned data"
            )

        if v is True and not info.data["geometry_filepath"]:
            raise ValueError(
                "`geometry_filepath` must be provided to include geometry "
                "in returned data"
            )

        if (
            JoinedFilterFieldEnum.geometry in info.data["group_by"]
            and v is False
        ):
            raise ValueError(
                "group_by contains `geometry` field but `include_geometry` "
                "is False, must be True"
            )

        return v

    @field_validator("filters")
    def filter_must_be_list(cls, v):
        """Filter must be a list."""
        if v is None:
            return []
        return v


class JoinedTimeseriesQuery(BaseModel):
    """Joined timeseries query model."""
    primary_filepath: Union[str, Path]
    secondary_filepath: Union[str, Path]
    crosswalk_filepath: Union[str, Path]
    order_by: List[JoinedFilterFieldEnum]
    filters: Optional[List[JoinedFilter]] = []
    return_query: bool
    geometry_filepath: Optional[Union[str, Path]]
    include_geometry: bool
    remove_duplicates: Optional[bool] = True

    @field_validator("include_geometry")
    def include_geometry_must_group_by_primary_location_id(
        cls, v, info: ValidationInfo
    ):
        """Include_geometry must groupby primary_location_id."""
        if v is True and not info.data["geometry_filepath"]:
            raise ValueError(
                "`geometry_filepath` must be provided to include geometry "
                "in returned data"
            )

        return v

    @field_validator("filters")
    def filter_must_be_list(cls, v):
        """Filter must be a list."""
        if v is None:
            return []
        return v


class TimeseriesQuery(BaseModel):
    """Timeseries query model."""
    timeseries_filepath: Union[str, Path]
    order_by: List[TimeseriesFilterFieldEnum]
    filters: Optional[List[TimeseriesFilter]] = []
    return_query: bool

    @field_validator("filters")
    def filter_must_be_list(cls, v):
        """Filter must be a list."""
        if v is None:
            return []
        return v


class TimeseriesCharQuery(BaseModel):
    """Timeseries char query model."""
    timeseries_filepath: Union[str, Path]
    order_by: List[TimeseriesFilterFieldEnum]
    group_by: List[TimeseriesFilterFieldEnum]
    filters: Optional[List[TimeseriesFilter]] = []
    return_query: bool

    @field_validator("filters")
    def filter_must_be_list(cls, v):
        """Filter must be a list."""
        if v is None:
            return []
        return v<|MERGE_RESOLUTION|>--- conflicted
+++ resolved
@@ -82,15 +82,6 @@
     geometry = "geometry"
 
 
-<<<<<<< HEAD
-class ChunkByEnum(str, Enum):
-    """Chunk by options."""
-    day = "day"
-    site = "site"
-
-
-=======
->>>>>>> da232f95
 class JoinedFilter(BaseModel):
     """Joined filter model."""
     column: JoinedFilterFieldEnum
