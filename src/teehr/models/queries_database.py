--- conflicted
+++ resolved
@@ -143,24 +143,18 @@
         return v
 
 
-<<<<<<< HEAD
-class JoinedTimeseriesQuery(BaseModel):
-    """Joined timeseries query model."""
-=======
 class InsertJoinedTimeseriesQuery(BaseModel):
->>>>>>> da232f95
+    """InsertJoinedTimeseriesQuery model."""
+
     primary_filepath: Union[str, Path]
     secondary_filepath: Union[str, Path]
     crosswalk_filepath: Union[str, Path]
     order_by: Optional[List[JoinedFieldNameEnum]] = []
 
 
-<<<<<<< HEAD
-class TimeseriesQuery(BaseModel):
-    """Timeseries query model."""
-=======
 class JoinedTimeseriesQuery(BaseModel):
->>>>>>> da232f95
+    """JoinedTimeseriesQuery model."""
+
     order_by: List[str]
     filters: Optional[List[Filter]] = []
     return_query: Optional[bool] = False
@@ -203,6 +197,8 @@
 
 
 class TimeseriesQuery(BaseModel):
+    """TimeseriesQuery model."""
+
     order_by: List[str]
     filters: Optional[List[Filter]] = []
     return_query: Optional[bool] = False
@@ -210,14 +206,15 @@
 
     @field_validator("filters")
     def filter_must_be_list(cls, v):
+        """Filter must be a list."""
         if v is None:
             return []
         return v
 
     @field_validator("order_by")
     def order_by_must_exist_as_fields(cls, v, info: ValidationInfo):
-        """order_by fields must be part one of the selected fields or
-        its alias"""
+        """Order_by fields must be part one of the selected fields or
+        its alias."""
         validation_fields = [
             "location_id",
             "reference_time",
@@ -241,7 +238,7 @@
 
     @field_validator("filters")
     def filters_must_exist_as_fields(cls, v, info: ValidationInfo):
-        """filters fields must currently exist in the database"""
+        """Filter fields must currently exist in the database."""
         context = info.context
         if context:
             existing_fields = context.get("existing_fields", set())
