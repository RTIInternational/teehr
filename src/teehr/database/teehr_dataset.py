--- conflicted
+++ resolved
@@ -64,12 +64,8 @@
         self,
         database_filepath: Union[str, Path],
     ):
-<<<<<<< HEAD
-        """Initialize a study area database.
-=======
-        """Sets the path to the pre-existing study area database,
-        and establishes a read-only database connection.
->>>>>>> da232f95
+        """Set the path to the pre-existing study area database,
+        and establishe a read-only database connection.
 
         Parameters
         ----------
@@ -91,7 +87,6 @@
         query: str,
         format: str = None,
     ):
-<<<<<<< HEAD
         """Run an SQL query against the class's database.
 
         Return formats include:
@@ -100,86 +95,7 @@
         * Results bprinted to the screen (format='raw')
         * A DuckDBPyRelation, a symbolic representation of the SQL query
         (format='relation').
-
-        Examples
-        --------
-        A user-defined function can be registered to the database by
-        defining parameters in the create_function_args argument:
-
-        >>>     create_function_args = {
-        >>>     "function": your_user_defined_function,
-        >>>     "function_name": "user_defined_function_name",
-        >>>     "parameter_types": function_parameter_data_types,
-        >>>     "new_field_type": new_field_data_type,
-        >>> }
-        """
-        if not create_function_args:
-            with duckdb.connect(self.database_filepath) as con:
-                if format == "df":
-                    return con.sql(query).df()
-                elif format == "raw":
-                    return con.sql(query).show()
-                elif format == "relation":
-                    return con.sql(query)
-                con.sql(query)
-                return None
-        else:
-            user_defined_function = create_function_args["function"]
-            function_name = create_function_args["function_name"]
-            parameter_types = create_function_args["parameter_types"]
-            new_field_type = create_function_args["new_field_type"]
-            with duckdb.connect(self.database_filepath) as con:
-                # Register the function
-                con.create_function(
-                    function_name,
-                    user_defined_function,
-                    parameter_types,
-                    new_field_type,
-                )
-                # Call the function and add the results to joined_timeseries
-                con.sql(query)
-
-    def _initialize_database_tables(self):
-        """Create the persistent study database and empty table(s)."""
-        create_timeseries_table = """
-            CREATE TABLE IF NOT EXISTS joined_timeseries(
-                reference_time DATETIME,
-                value_time DATETIME,
-                secondary_location_id VARCHAR,
-                secondary_value FLOAT,
-                configuration VARCHAR,
-                measurement_unit VARCHAR,
-                variable_name VARCHAR,
-                primary_value FLOAT,
-                primary_location_id VARCHAR,
-                lead_time INTERVAL,
-                absolute_difference FLOAT
-                );"""
-
-        self.query(create_timeseries_table)
-
-        # Adding a unique index ~ doubles the size of the database on disk.
-        # Doing so might start to get us close to PostgreSQL/TimescaleDB sizes?
-        # add_index = """
-        #     CREATE UNIQUE INDEX unique_ts_idx ON joined_timeseries (
-        #         reference_time,
-        #         value_time,
-        #         configuration,
-        #         variable_name,
-        #         primary_location_id
-        #         );"""
-        # self.query(add_index)
-
-        # Also initialize the geometry table (what if multiple geometry types?)
-        create_geometry_table = """
-            CREATE TABLE IF NOT EXISTS geometry(
-                id VARCHAR,
-                name VARCHAR,
-                geometry BLOB
-                );"""
-        self.query(create_geometry_table)
-=======
-        """Run query against the class's database."""
+        """
         if format == "df":
             return self.con.sql(query).df()
         elif format == "raw":
@@ -188,7 +104,6 @@
             return self.con.sql(query)
         self.con.sql(query)
         return None
->>>>>>> da232f95
 
     def get_joined_timeseries_schema(self) -> pd.DataFrame:
         """Get field names and field data types from the joined_timeseries \
@@ -335,44 +250,18 @@
         Parameters
         ----------
         jtq : JoinedTimeseriesQuery
-            Pydantic model containing query parameters
-
-        tq Fields
-        ----------
-        order_by : List[str]
-            List of column/field names to order results by.
-            Must provide at least one.
-        filters : Union[List[dict], None] = None
-            List of dictionaries describing the "where" clause to limit data
-            that is included in metrics.
-        return_query: bool = False
-            True returns the query string instead of the data
-        include_geometry : bool
-            True joins the geometry to the query results.
-            Only works if `primary_location_id`
-            is included as a group_by field.
+            Pydantic model containing query parameters.
 
         Returns
         -------
         Union[pd.DataFrame, gpd.GeoDataFrame, str]
             A DataFrame or GeoDataFrame of query results
-            or the query itself as a string
-
-        Order By and Filter By Fields
-        -----------------------------------
-        * reference_time
-        * primary_location_id
-        * secondary_location_id
-        * primary_value
-        * secondary_value
-        * value_time
-        * configuration
-        * measurement_unit
-        * variable_name
-        * lead_time
-        * absolute_difference
-        * [any user-added fields]
-
+            or the query itself as a string.
+
+        See Also
+        --------
+        teehr.queries.duckdb_database.create_get_joined_timeseries_query : \
+            Create the get joined timeseries query.
         """
 
         jtq = self._validate_query_model(jtq)
@@ -403,39 +292,7 @@
         Returns
         -------
         Union[pd.DataFrame, str]
-<<<<<<< HEAD
             A DataFrame of query results or the query itself as a string.
-=======
-            A DataFrame of query results or the query itself as a string
-
-        Filter By Fields
-        -----------------------------------
-        * reference_time
-        * primary_location_id
-        * secondary_location_id
-        * primary_value
-        * secondary_value
-        * value_time
-        * configuration
-        * measurement_unit
-        * variable_name
-        * lead_time
-        * absolute_difference
-        * [any user-added fields]
-
-        Order By Fields
-        ---------------
-        * primary_location_id
-        * secondary_location_id
-        * location_id
-        * value
-        * primary_value
-        * secondary_value
-        * value_time
-        * configuration
-        * measurement_unit
-        * variable_name
->>>>>>> da232f95
 
         See Also
         --------
@@ -616,14 +473,14 @@
         self,
         database_filepath: Union[str, Path],
     ):
-        """Initialize a study area database. Creates the joined_timeseries
+        """Initialize a study area database. Create the joined_timeseries
         and geometry tables with a fixed schemas if they do not already
         exist.
 
         Parameters
         ----------
         database_filepath : Union[str, Path]
-            Filepath to the database
+            Filepath to the database.
         """
         self.database_filepath = str(database_filepath)
         self._initialize_database_tables()
@@ -667,7 +524,7 @@
                 con.close()
 
     def _initialize_database_tables(self):
-        """Create the persistent study database and empty table(s)"""
+        """Create the persistent study database and empty table(s)."""
         create_timeseries_table = """
             CREATE TABLE IF NOT EXISTS joined_timeseries(
                 reference_time DATETIME,
@@ -1066,30 +923,19 @@
             True joins the geometry to the query results.
             Only works if `primary_location_id`
             is included as a group_by field.
-        return_query: bool = False
-            True returns the query string instead of the data
+        return_query : bool = False
+            True returns the query string instead of the data.
 
         Returns
         -------
         Union[pd.DataFrame, gpd.GeoDataFrame str]
             A DataFrame or GeoDataFrame of query results
-            or the query itself as a string
-
-        Order By and Filter By Fields
-        -----------------------------------
-        * reference_time
-        * primary_location_id
-        * secondary_location_id
-        * primary_value
-        * secondary_value
-        * value_time
-        * configuration
-        * measurement_unit
-        * variable_name
-        * lead_time
-        * absolute_difference
-        * [any user-added fields]
-
+            or the query itself as a string.
+
+        See Also
+        --------
+        teehr.queries.duckdb_database.create_get_joined_timeseries_query : \
+            Create the get joined timeseries query.
         """
 
         data = {
@@ -1140,26 +986,10 @@
         Union[pd.DataFrame, str]
             A DataFrame of query results or the query itself as a string.
 
-<<<<<<< HEAD
         See Also
         --------
         teehr.queries.duckdb_database.create_get_timeseries_query : \
             Create the get timeseries query.
-=======
-        Order By Fields
-        ---------------
-        * primary_location_id
-        * secondary_location_id
-        * location_id
-        * value
-        * primary_value
-        * secondary_value
-        * value_time
-        * configuration
-        * measurement_unit
-        * variable_name
-
->>>>>>> da232f95
         """
         data = {
             "order_by": order_by,
@@ -1256,7 +1086,6 @@
         teehr.queries.duckdb_database.create_unique_field_values_query : \
             Create the get unique field values query.
         """
-
         data = {"field_name": field_name}
         fn = self._validate_query_model(JoinedTimeseriesFieldName, data)
         query = tqu_db.create_unique_field_values_query(fn)
