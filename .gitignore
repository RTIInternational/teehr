# Byte-compiled / optimized / DLL files
__pycache__/
*.py[cod]
*$py.class

# C extensions
*.so

# Distribution / packaging
.Python
build/
develop-eggs/
dist/
downloads/
eggs/
.eggs/
lib/
lib64/
parts/
sdist/
var/
wheels/
pip-wheel-metadata/
share/python-wheels/
*.egg-info/
.installed.cfg
*.egg
MANIFEST

# PyInstaller
#  Usually these files are written by a python script from a template
#  before PyInstaller builds the exe, so as to inject date/other infos into it.
*.manifest
*.spec

# Installer logs
pip-log.txt
pip-delete-this-directory.txt

# Unit test / coverage reports
htmlcov/
.tox/
.nox/
.coverage
.coverage.*
.cache
nosetests.xml
coverage.xml
*.cover
*.py,cover
.hypothesis/
.pytest_cache/

# Translations
*.mo
*.pot

# Django stuff:
*.log
local_settings.py
db.sqlite3
db.sqlite3-journal

# Flask stuff:
instance/
.webassets-cache

# Scrapy stuff:
.scrapy

# Sphinx documentation
docs/sphinx/_build/
docs/sphinx/_autosummary/
docs/sphinx/_static/*.html
docs/sphinx/generated/
docs/sphinx/savefig/
docs/sphinx/getting_started/test_data/temp_test.db
docs/sphinx/jupyter_execute/

# PyBuilder
target/

# Jupyter Notebook
.ipynb_checkpoints

# IPython
profile_default/
ipython_config.py

# pyenv
.python-version

# pipenv
#   According to pypa/pipenv#598, it is recommended to include Pipfile.lock in version control.
#   However, in case of collaboration, if having platform-specific dependencies or dependencies
#   having no cross-platform support, pipenv may install dependencies that don't work, or not
#   install all needed dependencies.
#Pipfile.lock

# PEP 582; used by e.g. github.com/David-OConnor/pyflow
__pypackages__/

# Celery stuff
celerybeat-schedule
celerybeat.pid

# SageMath parsed files
*.sage.py

# Environments
.env
.venv
env/
venv/
ENV/
env.bak/
venv.bak/

# Spyder project settings
.spyderproject
.spyproject

# Rope project settings
.ropeproject

# mkdocs documentation
/site

# mypy
.mypy_cache/
.dmypy.json
dmypy.json

# Pyre type checker
.pyre/

# Tests output
temp/

<<<<<<< HEAD
d
=======
# drawio backup files
*.drawio.bkp
>>>>>>> 051a04d8
<|MERGE_RESOLUTION|>--- conflicted
+++ resolved
@@ -137,9 +137,5 @@
 # Tests output
 temp/
 
-<<<<<<< HEAD
-d
-=======
 # drawio backup files
-*.drawio.bkp
->>>>>>> 051a04d8
+*.drawio.bkp